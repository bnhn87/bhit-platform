--- conflicted
+++ resolved
@@ -15,16 +15,9 @@
 *.tar.gz
 bhit-dumps/
 
-# TypeScript
-*.tsbuildinfo
-
 # Misc
 .DS_Store
-<<<<<<< HEAD
-*.log
-=======
 *.log
 
 # TypeScript build cache
-*.tsbuildinfo
->>>>>>> 00a47514
+*.tsbuildinfo