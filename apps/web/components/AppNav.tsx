// apps/web/components/AppNav.tsx
import Link from "next/link";
import { useRouter } from "next/router";

import { useHasInvoiceAccess } from "@/hooks/useHasInvoiceAccess";
import { useUserRole } from "@/hooks/useUserRole";
import { supabase } from "@/lib/supabaseClient";
import { getCoreNavItems, getNavItemsForRole } from "@/config/navigation";

/**
 * Dynamic Navigation Bar
 * All links are configured in config/navigation.ts
 * Numbers in labels make it easy to disable/remove specific links
 */

<<<<<<< HEAD
// iOS 29 - Clean & Modern with Shimmer
// Note: top position is dynamic and set via inline style based on banner presence
const bar: React.CSSProperties = {
  position: "fixed",
  // top is set dynamically via inline style
  left: 0,
  right: 0,
  zIndex: 999, // Lower than TaskBanner (9999) so banner is always on top
=======
const bar: React.CSSProperties = {
  position: "sticky",
  top: 0,
  zIndex: 50,
>>>>>>> b3ff2ac1
  display: "flex",
  alignItems: "center",
  gap: 14,
  padding: "10px 16px",
  background: "#0b1118",
  borderBottom: "1px solid #1d2733"
};

const brand: React.CSSProperties = {
  fontWeight: 900,
  letterSpacing: 0.4,
  color: "#e8eef6",
  textDecoration: "none"
};

const group: React.CSSProperties = {
  display: "flex",
  gap: 8,
  alignItems: "center",
  flexWrap: "wrap"
};

const pill: React.CSSProperties = {
  padding: "8px 12px",
  borderRadius: 10,
  background: "#0f151c",
  border: "1px solid #1d2733",
  color: "#e8eef6",
  textDecoration: "none",
  fontSize: 13,
  fontWeight: 700
};

const pillActive: React.CSSProperties = {
  ...pill,
  background: "#1d91ff",
  color: "#fff",
  boxShadow: "0 6px 16px rgba(29,145,255,0.25)"
};

const roleBadge: React.CSSProperties = {
  padding: "6px 10px",
  borderRadius: 999,
  background: "#14202b",
  border: "1px solid #284054",
  color: "#cfe3ff",
  fontSize: 12,
  fontWeight: 800
};

function Skeleton({ w = 64 }: { w?: number }) {
  return (
    <span
      style={{
        display: "inline-block",
        width: w,
        height: 14,
        borderRadius: 7,
        background: "linear-gradient(90deg, #0f151c, #14202b, #0f151c)",
        backgroundSize: "200% 100%",
        animation: "pulse 1.2s ease-in-out infinite"
      }}
    />
  );
}

function NavLink({ href, label, active }: { href: string; label: string; active: boolean }) {
  return (
    <Link href={href} style={active ? pillActive : pill}>
      {label}
    </Link>
  );
}

export default function AppNav() {
  const { role, loading } = useUserRole();
  const { hasAccess: hasInvoiceAccess, loading: invoiceLoading } = useHasInvoiceAccess();
  const r = useRouter();
  const [bannerHeight, setBannerHeight] = React.useState(0);

  // Detect banner height on mount and resize
  React.useEffect(() => {
    const updateBannerHeight = () => {
      const banner = document.querySelector('.task-banner') as HTMLElement;
      if (banner) {
        const height = banner.offsetHeight;
        console.log('[AppNav] Banner height detected:', height);
        setBannerHeight(height);
      } else {
        console.log('[AppNav] No banner found, setting height to 0');
        setBannerHeight(0);
      }
    };

    // Aggressive multi-attempt detection
    updateBannerHeight(); // Immediate
    const timeout1 = setTimeout(updateBannerHeight, 50);   // 50ms
    const timeout2 = setTimeout(updateBannerHeight, 100);  // 100ms
    const timeout3 = setTimeout(updateBannerHeight, 250);  // 250ms
    const timeout4 = setTimeout(updateBannerHeight, 500);  // 500ms

    // Update on window resize
    window.addEventListener('resize', updateBannerHeight);

    // Use MutationObserver to detect banner changes
    const observer = new MutationObserver(updateBannerHeight);
    // Observer will be set up after a delay to ensure banner exists
    const observerTimeout = setTimeout(() => {
      const banner = document.querySelector('.task-banner');
      if (banner) {
        observer.observe(banner, { attributes: true, childList: true, subtree: true });
      }
    }, 100);

    return () => {
      clearTimeout(timeout1);
      clearTimeout(timeout2);
      clearTimeout(timeout3);
      clearTimeout(timeout4);
      clearTimeout(observerTimeout);
      window.removeEventListener('resize', updateBannerHeight);
      observer.disconnect();
    };
  }, []);

  // Get navigation items from centralized config
  const coreItems = getCoreNavItems();
  const roleItems = getNavItemsForRole(role);

  async function signOut() {
    await supabase.auth.signOut();
    window.location.href = "/login";
  }

  return (
    <>
      <style>{`
        @keyframes pulse { 0% {background-position: 0% 0%} 100% {background-position: -200% 0%} }
        @media (max-width: 900px) { main { padding-top: 8px } }
      `}</style>
      <nav style={{ ...bar, top: `${bannerHeight}px` }}>
        <Link href="/dashboard" style={brand}>BHIT&nbsp;OS</Link>

        {/* LEFT: core links (configured in navigation.ts) */}
        <div style={{ ...group, marginLeft: 8 }}>
          {coreItems.map((item) => (
            <NavLink
              key={item.id}
              href={item.href}
              label={item.label}
              active={
                r.pathname === item.href ||
                r.pathname.startsWith(item.href + "/") ||
                (item.href === "/jobs" && r.pathname.startsWith("/job"))
              }
            />
          ))}
        </div>

        {/* RIGHT: role-based items + auth */}
        <div style={{ marginLeft: "auto", ...group }}>
          {loading || invoiceLoading ? (
            <>
              <span style={pill}><Skeleton w={90} /></span>
              <span style={pill}><Skeleton w={80} /></span>
              <span style={pill}><Skeleton w={70} /></span>
            </>
          ) : (
            <>
              {/* Role-based items from config */}
              {roleItems.map((item) => (
                <NavLink
                  key={item.id}
                  href={item.href}
                  label={item.label}
                  active={
                    r.pathname === item.href ||
                    r.asPath === item.href ||
                    r.pathname.startsWith(item.href + "/") ||
                    (item.href.includes("/invoicing") && r.pathname.startsWith("/invoicing"))
                  }
                />
              ))}

              {/* Dynamic invoice access for non-directors */}
              {role !== 'director' && role !== 'admin' && hasInvoiceAccess && (
                <NavLink
                  href="/invoicing/schedule"
                  label="Invoice Schedule"
                  active={r.pathname.startsWith("/invoicing")}
                />
              )}

              {/* Role badge */}
              <span style={roleBadge}>{role.toUpperCase()}</span>

              {/* Auth control */}
              {role === "guest" ? (
                <Link href="/login" style={pill}>Sign in</Link>
              ) : (
                <button onClick={signOut} style={{ ...pill, cursor: "pointer", border: "1px solid #2b3542" }}>
                  Sign out
                </button>
              )}
            </>
          )}
        </div>
      </nav>
    </>
  );
}<|MERGE_RESOLUTION|>--- conflicted
+++ resolved
@@ -13,7 +13,6 @@
  * Numbers in labels make it easy to disable/remove specific links
  */
 
-<<<<<<< HEAD
 // iOS 29 - Clean & Modern with Shimmer
 // Note: top position is dynamic and set via inline style based on banner presence
 const bar: React.CSSProperties = {
@@ -22,12 +21,6 @@
   left: 0,
   right: 0,
   zIndex: 999, // Lower than TaskBanner (9999) so banner is always on top
-=======
-const bar: React.CSSProperties = {
-  position: "sticky",
-  top: 0,
-  zIndex: 50,
->>>>>>> b3ff2ac1
   display: "flex",
   alignItems: "center",
   gap: 14,
