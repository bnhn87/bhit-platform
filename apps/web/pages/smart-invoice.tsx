--- conflicted
+++ resolved
@@ -1,7 +1,4 @@
-<<<<<<< HEAD
-=======
 import React, { useState, useCallback, useRef, useEffect } from 'react';
->>>>>>> 851cb8ac
 import { format } from 'date-fns';
 import {
   Upload,
@@ -17,21 +14,12 @@
   Trash2,
   FileSpreadsheet,
   Brain,
-<<<<<<< HEAD
-  Sparkles,
-  CheckCircle,
-  X
-} from 'lucide-react';
-import React, { useState, useCallback, useRef, useEffect } from 'react';
-=======
   Sparkles
 } from 'lucide-react';
->>>>>>> 851cb8ac
 import * as XLSX from 'xlsx';
 
 import Layout from '../components/Layout';
 import { processInvoiceWithAI } from '../lib/invoiceAiService';
-import { processInvoiceWithLearning, createActiveLearningRequestsForInvoice } from '../lib/smartInvoiceProcessor';
 import {
   fetchInvoices,
   createInvoiceFromExtraction,
@@ -39,11 +27,7 @@
   deleteInvoice,
   uploadInvoiceFile,
   subscribeToInvoices,
-  getInvoiceFileUrl,
-  recordCorrection,
-  getCorrectionHistory,
-  type Invoice,
-  type InvoiceCorrection
+  type Invoice
 } from '../lib/invoiceDbService';
 import { theme } from '../lib/theme';
 import { getDashboardCardStyle, getDashboardButtonStyle, getDashboardTypographyStyle } from '../modules/smartquote/utils/dashboardStyles';
@@ -75,52 +59,12 @@
   extractionStatus: 'pending' | 'processing' | 'complete' | 'failed';
   extractedFields: Record<string, any>;
   manuallyEdited: boolean;
-  fieldConfidence?: Record<string, number>; // Per-field confidence scores
 }
 
 interface EditingCell {
   rowId: string;
   field: keyof InvoiceData;
   value: any;
-}
-
-// ConfidenceBadge Component
-function ConfidenceBadge({ score, size = 'sm' }: { score: number; size?: 'sm' | 'md' }) {
-  const getConfidenceColor = (score: number) => {
-    if (score >= 90) return '#10b981'; // green
-    if (score >= 70) return '#f59e0b'; // yellow/orange
-    return '#ef4444'; // red
-  };
-
-  const getConfidenceLabel = (score: number) => {
-    if (score >= 90) return '🟢';
-    if (score >= 70) return '🟡';
-    return '🔴';
-  };
-
-  if (!score || score === 0) return null;
-
-  const dotSize = size === 'sm' ? '8px' : '10px';
-
-  return (
-    <div
-      style={{
-        display: 'inline-flex',
-        alignItems: 'center',
-        gap: '0.25rem',
-        fontSize: size === 'sm' ? '0.75rem' : '0.875rem'
-      }}
-      title={`AI Confidence: ${score.toFixed(0)}%`}
-    >
-      <div style={{
-        width: dotSize,
-        height: dotSize,
-        borderRadius: '50%',
-        backgroundColor: getConfidenceColor(score),
-      }} />
-      {size === 'md' && <span style={{ color: theme.colors.textSecondary }}>{score.toFixed(0)}%</span>}
-    </div>
-  );
 }
 
 export default function SmartInvoice() {
@@ -135,14 +79,6 @@
   const [uploadProgress, setUploadProgress] = useState<Record<string, number>>({});
   const [isLoading, setIsLoading] = useState(true);
   const [error, setError] = useState<string | null>(null);
-<<<<<<< HEAD
-  const [previewFile, setPreviewFile] = useState<{ url: string; fileName: string; fileType: string } | null>(null);
-=======
-  const [isDragging, setIsDragging] = useState(false);
-  const [previewInvoice, setPreviewInvoice] = useState<InvoiceData | null>(null);
-  const [showLowConfidenceOnly, setShowLowConfidenceOnly] = useState(false);
-  const [correctionModalInvoice, setCorrectionModalInvoice] = useState<InvoiceData | null>(null);
->>>>>>> origin/claude/fix-smartinvoice-error-011CUn13FLPhduCk1XB83MH4
   const fileInputRef = useRef<HTMLInputElement>(null);
 
   // Load invoices from database on mount
@@ -171,43 +107,29 @@
       const dbInvoices = await fetchInvoices();
 
       // Map database invoices to component format
-      const mappedInvoices: InvoiceData[] = dbInvoices.map((inv: Invoice) => {
-        // Try to parse field confidence from extracted_text JSON
-        let fieldConfidence: Record<string, number> = {};
-        try {
-          if (inv.extracted_text) {
-            const extracted = JSON.parse(inv.extracted_text);
-            fieldConfidence = extracted.fieldConfidence || {};
-          }
-        } catch (e) {
-          // No field confidence available for this invoice
-        }
-
-        return {
-          id: inv.id,
-          uploadedAt: new Date(inv.created_at),
-          fileName: inv.file_path ? inv.file_path.split('/').pop() || 'Unknown' : 'Unknown',
-          fileUrl: inv.file_path,
-          date: inv.invoice_date,
-          invoiceNumber: inv.invoice_number,
-          supplier: inv.supplier_name,
-          description: inv.description || null,
-          category: inv.category,
-          vehicleReg: inv.vehicle_reg || null,
-          jobReference: inv.job_reference || null,
-          netAmount: inv.net_amount ? parseFloat(inv.net_amount.toString()) : null,
-          vatAmount: inv.vat_amount ? parseFloat(inv.vat_amount.toString()) : null,
-          grossAmount: inv.gross_amount ? parseFloat(inv.gross_amount.toString()) : null,
-          paymentStatus: (inv.status === 'paid' ? 'Paid' : inv.status === 'pending' ? 'Pending' : 'Overdue') as 'Pending' | 'Paid' | 'Overdue',
-          paymentMethod: null,
-          notes: inv.notes || null,
-          aiConfidence: inv.confidence_score ? parseFloat(inv.confidence_score.toString()) : 0,
-          extractionStatus: 'complete' as const,
-          extractedFields: {},
-          manuallyEdited: false,
-          fieldConfidence,
-        };
-      });
+      const mappedInvoices: InvoiceData[] = dbInvoices.map((inv: Invoice) => ({
+        id: inv.id,
+        uploadedAt: new Date(inv.created_at),
+        fileName: inv.file_path ? inv.file_path.split('/').pop() || 'Unknown' : 'Unknown',
+        fileUrl: inv.file_path,
+        date: inv.invoice_date,
+        invoiceNumber: inv.invoice_number,
+        supplier: inv.supplier_name,
+        description: inv.description || null,
+        category: inv.category,
+        vehicleReg: inv.vehicle_reg || null,
+        jobReference: inv.job_reference || null,
+        netAmount: inv.net_amount ? parseFloat(inv.net_amount.toString()) : null,
+        vatAmount: inv.vat_amount ? parseFloat(inv.vat_amount.toString()) : null,
+        grossAmount: inv.gross_amount ? parseFloat(inv.gross_amount.toString()) : null,
+        paymentStatus: (inv.status === 'paid' ? 'Paid' : inv.status === 'pending' ? 'Pending' : 'Overdue') as 'Pending' | 'Paid' | 'Overdue',
+        paymentMethod: null,
+        notes: inv.notes || null,
+        aiConfidence: inv.confidence_score ? parseFloat(inv.confidence_score.toString()) : 0,
+        extractionStatus: 'complete' as const,
+        extractedFields: {},
+        manuallyEdited: false,
+      }));
 
       setInvoices(mappedInvoices);
     } catch (err) {
@@ -245,39 +167,24 @@
     { key: 'notes', label: 'Notes', width: '200px', type: 'text' },
   ];
 
-  // Handle file upload - PARALLEL PROCESSING for 90% faster uploads
+  // Handle file upload
   const handleFileUpload = useCallback(async (files: FileList) => {
     setIsProcessing(true);
-    const fileArray = Array.from(files);
-
-    // Process all files in parallel for maximum speed
-    const promises = fileArray.map(async (file, i) => {
+
+    for (let i = 0; i < files.length; i++) {
+      const file = files[i];
       const invoiceId = `inv_${Date.now()}_${i}`;
 
       setUploadProgress(prev => ({ ...prev, [invoiceId]: 10 }));
 
       try {
-        // Process with AI + Learning Systems (patterns, validation, anomalies)
+        // Process with AI
         setUploadProgress(prev => ({ ...prev, [invoiceId]: 30 }));
-        const result = await processInvoiceWithLearning(file);
+        const result = await processInvoiceWithAI(file);
 
         if (!result.success || !result.data) {
           console.error('AI processing failed:', result.error);
-          return { success: false, error: result.error, fileName: file.name };
-        }
-
-        // Log AI learning insights
-        if (result.appliedPatterns && result.appliedPatterns.length > 0) {
-          console.log('🧠 Applied learned patterns:', result.appliedPatterns);
-        }
-        if (result.validationResult && !result.validationResult.is_valid) {
-          console.warn('⚠️ Validation issues:', result.validationResult.critical_issues);
-        }
-        if (result.anomalyDetection && result.anomalyDetection.requires_review) {
-          console.warn('🚨 Anomaly detected:', result.anomalyDetection.description);
-        }
-        if (result.predictedCorrections && result.predictedCorrections.length > 0) {
-          console.log('💡 Predicted corrections available:', result.predictedCorrections.length);
+          continue;
         }
 
         setUploadProgress(prev => ({ ...prev, [invoiceId]: 60 }));
@@ -293,67 +200,14 @@
 
         setUploadProgress(prev => ({ ...prev, [invoiceId]: 80 }));
 
-        // Save to database (with duplicate detection)
-        let savedInvoiceId: string | undefined;
-        try {
-          const savedInvoice = await createInvoiceFromExtraction(result.data, filePath);
-          savedInvoiceId = savedInvoice.id;
-        } catch (dbError: any) {
-          // Check if it's a duplicate error
-          if (dbError?.message?.includes('DUPLICATE')) {
-            const shouldSkip = confirm(
-              `⚠️ Possible Duplicate Invoice Detected!\n\n` +
-              `${dbError.message.replace('DUPLICATE: ', '')}\n\n` +
-              `This might be a duplicate invoice. Do you want to create it anyway?\n\n` +
-              `Click OK to create anyway, or Cancel to skip this invoice.`
-            );
-
-            if (shouldSkip) {
-              // User confirmed - create anyway by skipping duplicate check
-              const savedInvoice = await createInvoiceFromExtraction(result.data, filePath, true);
-              savedInvoiceId = savedInvoice.id;
-            } else {
-              // User cancelled - skip this invoice
-              setUploadProgress(prev => ({ ...prev, [invoiceId]: 100 }));
-              return { success: false, error: 'Skipped (duplicate)', fileName: file.name };
-            }
-          } else {
-            throw dbError;
-          }
-        }
-
-        // Create active learning requests for low-confidence fields
-        if (savedInvoiceId && result.activeLearningRequests && result.activeLearningRequests.length > 0) {
-          try {
-            await createActiveLearningRequestsForInvoice(savedInvoiceId, result.data);
-            console.log(`📝 Created ${result.activeLearningRequests.length} active learning requests`);
-          } catch (learningError) {
-            console.error('Failed to create active learning requests:', learningError);
-            // Non-critical, continue
-          }
-        }
+        // Save to database
+        await createInvoiceFromExtraction(result.data, filePath);
 
         setUploadProgress(prev => ({ ...prev, [invoiceId]: 100 }));
-<<<<<<< HEAD
-        return { success: true, fileName: file.name };
-      } catch (error) {
-=======
       } catch (error: unknown) {
->>>>>>> 851cb8ac
         console.error('Error processing invoice:', error);
-        return { success: false, error, fileName: file.name };
+        setError(`Failed to process ${file.name}`);
       }
-    });
-
-    // Wait for all uploads to complete
-    const results = await Promise.allSettled(promises);
-
-    // Show summary of results
-    const successful = results.filter(r => r.status === 'fulfilled' && r.value.success).length;
-    const failed = results.length - successful;
-
-    if (failed > 0) {
-      setError(`Processed ${successful} of ${results.length} invoices. ${failed} failed.`);
     }
 
     // Reload invoices from database
@@ -389,10 +243,6 @@
 
   // Handle cell edit
   const handleCellEdit = async (rowId: string, field: keyof InvoiceData, value: any) => {
-    // Capture original value before update for correction tracking
-    const originalInvoice = invoices.find(inv => inv.id === rowId);
-    const originalValue = originalInvoice?.[field];
-
     // Update local state immediately for responsive UI
     setInvoices(prev => prev.map(inv => {
       if (inv.id === rowId) {
@@ -408,18 +258,6 @@
       return inv;
     }));
     setEditingCell(null);
-
-    // Record correction if value changed (for AI training)
-    if (originalValue !== value && originalValue !== null && originalValue !== undefined) {
-      try {
-        const supplierId = originalInvoice?.id; // Could map to actual supplier_id from database
-        await recordCorrection(rowId, field as string, originalValue, value, supplierId);
-        console.log(`Recorded correction for ${field}: ${originalValue} → ${value}`);
-      } catch (error) {
-        console.error('Error recording correction:', error);
-        // Don't block the update if correction recording fails
-      }
-    }
 
     // Map field names to database columns
     const fieldMapping: Record<string, string> = {
@@ -448,41 +286,14 @@
       updates.status = value === 'Paid' ? 'paid' : 'pending';
     }
 
-<<<<<<< HEAD
-    // Save to database (async, don't block UI)
-    updateInvoice(rowId, updates as any).catch((error) => {
-=======
     // Save to database
     try {
       await updateInvoice(rowId, updates as any);
     } catch (error: unknown) {
->>>>>>> 851cb8ac
       console.error('Error updating invoice:', error);
-      setError('Failed to save changes - reverting');
-      // Revert only this invoice, don't reload everything
+      setError('Failed to save changes');
+      // Reload from database to revert
       loadInvoices();
-    });
-  };
-
-  // Handle file preview
-  const handleViewFile = async (invoice: InvoiceData) => {
-    if (!invoice.fileUrl) {
-      alert('No file available for this invoice');
-      return;
-    }
-
-    try {
-      const signedUrl = await getInvoiceFileUrl(invoice.fileUrl);
-      const fileType = invoice.fileName.toLowerCase().endsWith('.pdf') ? 'pdf' : 'image';
-
-      setPreviewFile({
-        url: signedUrl,
-        fileName: invoice.fileName,
-        fileType
-      });
-    } catch (error) {
-      console.error('Failed to get file URL:', error);
-      alert('Failed to load file preview');
     }
   };
 
@@ -501,84 +312,9 @@
     }
   };
 
-  // Bulk operations
-  const handleBulkDelete = async () => {
-    if (!confirm(`Are you sure you want to delete ${selectedInvoices.size} invoices?`)) {
-      return;
-    }
-
-    const deletePromises = Array.from(selectedInvoices).map(id => deleteInvoice(id));
-    await Promise.allSettled(deletePromises);
-
-    setInvoices(prev => prev.filter(inv => !selectedInvoices.has(inv.id)));
-    setSelectedInvoices(new Set());
-  };
-
-  const handleBulkExport = () => {
-    const selectedData = invoices.filter(inv => selectedInvoices.has(inv.id));
-    const ws = XLSX.utils.json_to_sheet(
-      selectedData.map(inv => ({
-        Date: inv.date,
-        'Invoice #': inv.invoiceNumber,
-        Supplier: inv.supplier,
-        Description: inv.description,
-        Category: inv.category,
-        Vehicle: inv.vehicleReg,
-        'Job Ref': inv.jobReference,
-        'Net (£)': inv.netAmount,
-        'VAT (£)': inv.vatAmount,
-        'Gross (£)': inv.grossAmount,
-        Status: inv.paymentStatus,
-        Notes: inv.notes,
-      }))
-    );
-
-    const wb = XLSX.utils.book_new();
-    XLSX.utils.book_append_sheet(wb, ws, 'Selected Invoices');
-    XLSX.writeFile(wb, `BHIT_Selected_Invoices_${format(new Date(), 'yyyy-MM-dd')}.xlsx`);
-  };
-
-  const handleBulkStatusChange = async (status: 'Pending' | 'Paid') => {
-    const updatePromises = Array.from(selectedInvoices).map(id =>
-      updateInvoice(id, { status: status === 'Paid' ? 'paid' : 'pending' })
-    );
-
-    await Promise.allSettled(updatePromises);
-
-    setInvoices(prev => prev.map(inv =>
-      selectedInvoices.has(inv.id) ? { ...inv, paymentStatus: status } : inv
-    ));
-    setSelectedInvoices(new Set());
-  };
-
-  // Drag & Drop handlers
-  const handleDragOver = useCallback((e: React.DragEvent) => {
-    e.preventDefault();
-    e.stopPropagation();
-    setIsDragging(true);
-  }, []);
-
-  const handleDragLeave = useCallback((e: React.DragEvent) => {
-    e.preventDefault();
-    e.stopPropagation();
-    setIsDragging(false);
-  }, []);
-
-  const handleDrop = useCallback((e: React.DragEvent) => {
-    e.preventDefault();
-    e.stopPropagation();
-    setIsDragging(false);
-
-    const files = e.dataTransfer.files;
-    if (files && files.length > 0) {
-      handleFileUpload(files);
-    }
-  }, [handleFileUpload]);
-
   // Filter and search
   const filteredInvoices = invoices
     .filter(inv => filterCategory === 'all' || inv.category === filterCategory)
-    .filter(inv => !showLowConfidenceOnly || inv.aiConfidence < 80)
     .filter(inv => {
       if (!searchTerm) return true;
       const search = searchTerm.toLowerCase();
@@ -613,44 +349,7 @@
 
   return (
     <Layout>
-      <div
-        style={{ background: theme.colors.background, minHeight: '100vh', color: theme.colors.text, position: 'relative' }}
-        onDragOver={handleDragOver}
-        onDragLeave={handleDragLeave}
-        onDrop={handleDrop}
-      >
-        {/* Drag & Drop Overlay */}
-        {isDragging && (
-          <div style={{
-            position: 'fixed',
-            inset: 0,
-            background: 'rgba(59, 130, 246, 0.1)',
-            backdropFilter: 'blur(4px)',
-            display: 'flex',
-            alignItems: 'center',
-            justifyContent: 'center',
-            zIndex: 2000,
-            border: `4px dashed ${theme.colors.accent}`,
-            margin: '2rem'
-          }}>
-            <div style={{
-              background: theme.colors.panel,
-              padding: '3rem',
-              borderRadius: theme.radii.lg,
-              boxShadow: '0 20px 60px rgba(0,0,0,0.5)',
-              textAlign: 'center'
-            }}>
-              <Upload size={64} style={{ color: theme.colors.accent, marginBottom: '1rem' }} />
-              <h2 style={{ color: theme.colors.accent, marginBottom: '0.5rem', fontSize: '1.5rem' }}>
-                Drop invoices here
-              </h2>
-              <p style={{ color: theme.colors.textSubtle }}>
-                PDF, PNG, or JPG files supported
-              </p>
-            </div>
-          </div>
-        )}
-
+      <div style={{ background: theme.colors.background, minHeight: '100vh', color: theme.colors.text }}>
         {/* Error notification */}
         {error && (
           <div style={{
@@ -864,85 +563,13 @@
               <option value="Materials">Materials</option>
               <option value="Other">Other</option>
             </select>
-
-            <button
-              onClick={() => setShowLowConfidenceOnly(!showLowConfidenceOnly)}
-              style={{
-                background: showLowConfidenceOnly ? theme.colors.accent : theme.colors.panel,
-                border: `1px solid ${showLowConfidenceOnly ? theme.colors.accent : theme.colors.border}`,
-                borderRadius: theme.radii.md,
-                padding: '0.5rem 1rem',
-                color: showLowConfidenceOnly ? '#fff' : theme.colors.text,
-                cursor: 'pointer',
-                display: 'flex',
-                alignItems: 'center',
-                gap: '0.5rem',
-                fontSize: '0.875rem',
-                fontWeight: showLowConfidenceOnly ? 500 : 400
-              }}
-              title="Show only invoices with confidence below 80%"
-            >
-              <Brain size={16} />
-              {showLowConfidenceOnly ? 'Showing Low Confidence' : 'Show Low Confidence'}
-            </button>
           </div>
 
           <div>
             {selectedInvoices.size > 0 && (
-              <div style={{ display: 'flex', gap: '0.5rem', alignItems: 'center' }}>
-                <span style={{ color: theme.colors.accent, fontWeight: 500, marginRight: '0.5rem' }}>
-                  {selectedInvoices.size} selected
-                </span>
-                <button
-                  onClick={() => handleBulkStatusChange('Paid')}
-                  style={{
-                    ...getDashboardButtonStyle('secondary'),
-                    padding: '0.5rem 1rem',
-                    fontSize: '0.875rem'
-                  }}
-                >
-                  Mark as Paid
-                </button>
-                <button
-                  onClick={() => handleBulkStatusChange('Pending')}
-                  style={{
-                    ...getDashboardButtonStyle('secondary'),
-                    padding: '0.5rem 1rem',
-                    fontSize: '0.875rem'
-                  }}
-                >
-                  Mark as Pending
-                </button>
-                <button
-                  onClick={handleBulkExport}
-                  style={{
-                    ...getDashboardButtonStyle('secondary'),
-                    padding: '0.5rem 1rem',
-                    fontSize: '0.875rem',
-                    display: 'flex',
-                    alignItems: 'center',
-                    gap: '0.25rem'
-                  }}
-                >
-                  <Download size={14} />
-                  Export
-                </button>
-                <button
-                  onClick={handleBulkDelete}
-                  style={{
-                    ...getDashboardButtonStyle('secondary'),
-                    padding: '0.5rem 1rem',
-                    fontSize: '0.875rem',
-                    background: theme.colors.danger,
-                    display: 'flex',
-                    alignItems: 'center',
-                    gap: '0.25rem'
-                  }}
-                >
-                  <Trash2 size={14} />
-                  Delete
-                </button>
-              </div>
+              <span style={{ color: theme.colors.accent, fontWeight: 500 }}>
+                {selectedInvoices.size} selected
+              </span>
             )}
           </div>
         </div>
@@ -1145,18 +772,13 @@
                             )}
                           </div>
                         ) : (
-                          <div style={{ minHeight: '1.5rem', display: 'flex', alignItems: 'center', gap: '0.5rem' }}>
-                            <span>
-                              {col.type === 'number' && value !== null ?
-                                `£${(value as number).toFixed(2)}` :
-                                col.type === 'date' && value ?
-                                format(new Date(value as string), 'dd/MM/yyyy') :
-                                (value as string) || '-'
-                              }
-                            </span>
-                            {invoice.fieldConfidence && invoice.fieldConfidence[col.key] && (
-                              <ConfidenceBadge score={invoice.fieldConfidence[col.key] || 0} size="sm" />
-                            )}
+                          <div style={{ minHeight: '1.5rem' }}>
+                            {col.type === 'number' && value !== null ?
+                              `£${(value as number).toFixed(2)}` :
+                              col.type === 'date' && value ?
+                              format(new Date(value as string), 'dd/MM/yyyy') :
+                              (value as string) || '-'
+                            }
                           </div>
                         )}
                         {invoice.manuallyEdited && col.key !== 'date' && (
@@ -1177,11 +799,6 @@
                     <div style={{ display: 'flex', gap: '0.5rem' }}>
                       <button
                         title="View Original"
-<<<<<<< HEAD
-                        onClick={() => handleViewFile(invoice)}
-=======
-                        onClick={() => setPreviewInvoice(invoice)}
->>>>>>> origin/claude/fix-smartinvoice-error-011CUn13FLPhduCk1XB83MH4
                         style={{
                           background: 'transparent',
                           border: 'none',
@@ -1300,431 +917,7 @@
             </div>
           </div>
         )}
-
-        {/* Invoice Preview Modal */}
-        {previewInvoice && (
-          <div
-            style={{
-              position: 'fixed',
-              inset: 0,
-              background: 'rgba(0, 0, 0, 0.9)',
-              backdropFilter: 'blur(8px)',
-              display: 'flex',
-              alignItems: 'center',
-              justifyContent: 'center',
-              zIndex: 2000,
-              padding: '2rem'
-            }}
-            onClick={() => setPreviewInvoice(null)}
-          >
-            <div
-              style={{
-                background: theme.colors.panel,
-                borderRadius: theme.radii.lg,
-                boxShadow: '0 25px 100px rgba(0,0,0,0.8)',
-                maxWidth: '1400px',
-                width: '100%',
-                maxHeight: '90vh',
-                display: 'flex',
-                flexDirection: 'column',
-                overflow: 'hidden'
-              }}
-              onClick={(e) => e.stopPropagation()}
-            >
-              {/* Header */}
-              <div style={{
-                padding: '1.5rem',
-                borderBottom: `1px solid ${theme.colors.border}`,
-                display: 'flex',
-                justifyContent: 'space-between',
-                alignItems: 'center'
-              }}>
-                <h2 style={{ margin: 0, color: theme.colors.text }}>
-                  Invoice Preview - {previewInvoice.invoiceNumber || 'N/A'}
-                </h2>
-                <button
-                  onClick={() => setPreviewInvoice(null)}
-                  style={{
-                    background: 'transparent',
-                    border: 'none',
-                    color: theme.colors.textSubtle,
-                    cursor: 'pointer',
-                    fontSize: '1.5rem',
-                    padding: '0.25rem 0.5rem',
-                    lineHeight: 1,
-                    borderRadius: theme.radii.sm
-                  }}
-                >
-                  ×
-                </button>
-              </div>
-
-              {/* Content */}
-              <div style={{
-                display: 'flex',
-                flex: 1,
-                overflow: 'hidden'
-              }}>
-                {/* Left: Invoice file */}
-                <div style={{
-                  flex: 2,
-                  background: theme.colors.background,
-                  padding: '1.5rem',
-                  overflow: 'auto',
-                  display: 'flex',
-                  alignItems: 'center',
-                  justifyContent: 'center'
-                }}>
-                  {previewInvoice.fileUrl ? (
-                    previewInvoice.fileUrl.endsWith('.pdf') ? (
-                      <iframe
-                        src={previewInvoice.fileUrl}
-                        style={{
-                          width: '100%',
-                          height: '100%',
-                          border: 'none',
-                          borderRadius: theme.radii.md
-                        }}
-                      />
-                    ) : (
-                      <img
-                        src={previewInvoice.fileUrl}
-                        alt="Invoice"
-                        style={{
-                          maxWidth: '100%',
-                          maxHeight: '100%',
-                          objectFit: 'contain',
-                          borderRadius: theme.radii.md
-                        }}
-                      />
-                    )
-                  ) : (
-                    <div style={{ textAlign: 'center', color: theme.colors.textSubtle }}>
-                      <FileText size={64} style={{ marginBottom: '1rem', opacity: 0.5 }} />
-                      <p>No file attached</p>
-                    </div>
-                  )}
-                </div>
-
-                {/* Right: Invoice details */}
-                <div style={{
-                  flex: 1,
-                  padding: '1.5rem',
-                  overflow: 'auto',
-                  borderLeft: `1px solid ${theme.colors.border}`
-                }}>
-                  <h3 style={{ marginTop: 0, marginBottom: '1rem', color: theme.colors.text }}>
-                    Invoice Details
-                  </h3>
-
-                  <div style={{ display: 'flex', flexDirection: 'column', gap: '1rem' }}>
-                    <div>
-                      <div style={{ fontSize: '0.75rem', color: theme.colors.textSubtle, marginBottom: '0.25rem' }}>
-                        Supplier
-                      </div>
-                      <div style={{ color: theme.colors.text, fontWeight: 500 }}>
-                        {previewInvoice.supplier || 'N/A'}
-                      </div>
-                    </div>
-
-                    <div>
-                      <div style={{ fontSize: '0.75rem', color: theme.colors.textSubtle, marginBottom: '0.25rem' }}>
-                        Invoice Number
-                      </div>
-                      <div style={{ color: theme.colors.text, fontWeight: 500 }}>
-                        {previewInvoice.invoiceNumber || 'N/A'}
-                      </div>
-                    </div>
-
-                    <div>
-                      <div style={{ fontSize: '0.75rem', color: theme.colors.textSubtle, marginBottom: '0.25rem' }}>
-                        Date
-                      </div>
-                      <div style={{ color: theme.colors.text }}>
-                        {previewInvoice.date || 'N/A'}
-                      </div>
-                    </div>
-
-                    <div>
-                      <div style={{ fontSize: '0.75rem', color: theme.colors.textSubtle, marginBottom: '0.25rem' }}>
-                        Description
-                      </div>
-                      <div style={{ color: theme.colors.text }}>
-                        {previewInvoice.description || 'N/A'}
-                      </div>
-                    </div>
-
-                    <div style={{
-                      display: 'grid',
-                      gridTemplateColumns: '1fr 1fr',
-                      gap: '1rem',
-                      padding: '1rem',
-                      background: theme.colors.background,
-                      borderRadius: theme.radii.md
-                    }}>
-                      <div>
-                        <div style={{ fontSize: '0.75rem', color: theme.colors.textSubtle, marginBottom: '0.25rem' }}>
-                          Net
-                        </div>
-                        <div style={{ color: theme.colors.text, fontWeight: 600 }}>
-                          £{previewInvoice.netAmount?.toFixed(2) || '0.00'}
-                        </div>
-                      </div>
-                      <div>
-                        <div style={{ fontSize: '0.75rem', color: theme.colors.textSubtle, marginBottom: '0.25rem' }}>
-                          VAT
-                        </div>
-                        <div style={{ color: theme.colors.text, fontWeight: 600 }}>
-                          £{previewInvoice.vatAmount?.toFixed(2) || '0.00'}
-                        </div>
-                      </div>
-                      <div style={{ gridColumn: 'span 2', borderTop: `1px solid ${theme.colors.border}`, paddingTop: '1rem' }}>
-                        <div style={{ fontSize: '0.75rem', color: theme.colors.textSubtle, marginBottom: '0.25rem' }}>
-                          Gross Total
-                        </div>
-                        <div style={{ color: theme.colors.accent, fontWeight: 700, fontSize: '1.5rem' }}>
-                          £{previewInvoice.grossAmount?.toFixed(2) || '0.00'}
-                        </div>
-                      </div>
-                    </div>
-
-                    {previewInvoice.category && (
-                      <div>
-                        <div style={{ fontSize: '0.75rem', color: theme.colors.textSubtle, marginBottom: '0.25rem' }}>
-                          Category
-                        </div>
-                        <div style={{
-                          display: 'inline-block',
-                          padding: '0.25rem 0.75rem',
-                          background: `${theme.colors.accent}20`,
-                          color: theme.colors.accent,
-                          borderRadius: theme.radii.md,
-                          fontSize: '0.875rem',
-                          fontWeight: 500
-                        }}>
-                          {previewInvoice.category}
-                        </div>
-                      </div>
-                    )}
-
-                    {previewInvoice.vehicleReg && (
-                      <div>
-                        <div style={{ fontSize: '0.75rem', color: theme.colors.textSubtle, marginBottom: '0.25rem' }}>
-                          Vehicle Reg
-                        </div>
-                        <div style={{ color: theme.colors.text, fontWeight: 500 }}>
-                          {previewInvoice.vehicleReg}
-                        </div>
-                      </div>
-                    )}
-
-                    {previewInvoice.jobReference && (
-                      <div>
-                        <div style={{ fontSize: '0.75rem', color: theme.colors.textSubtle, marginBottom: '0.25rem' }}>
-                          Job Reference
-                        </div>
-                        <div style={{ color: theme.colors.text, fontWeight: 500 }}>
-                          {previewInvoice.jobReference}
-                        </div>
-                      </div>
-                    )}
-
-                    <div>
-                      <div style={{ fontSize: '0.75rem', color: theme.colors.textSubtle, marginBottom: '0.25rem' }}>
-                        Status
-                      </div>
-                      <div style={{
-                        display: 'inline-block',
-                        padding: '0.25rem 0.75rem',
-                        background: previewInvoice.paymentStatus === 'Paid'
-                          ? `${theme.colors.success}20`
-                          : `${theme.colors.warning}20`,
-                        color: previewInvoice.paymentStatus === 'Paid'
-                          ? theme.colors.success
-                          : theme.colors.warning,
-                        borderRadius: theme.radii.md,
-                        fontSize: '0.875rem',
-                        fontWeight: 500
-                      }}>
-                        {previewInvoice.paymentStatus || 'Pending'}
-                      </div>
-                    </div>
-
-                    {previewInvoice.aiExtracted && (
-                      <div style={{
-                        padding: '0.75rem',
-                        background: `${theme.colors.accent}10`,
-                        borderRadius: theme.radii.md,
-                        display: 'flex',
-                        alignItems: 'center',
-                        gap: '0.5rem'
-                      }}>
-                        <Sparkles size={16} style={{ color: theme.colors.accent }} />
-                        <span style={{ fontSize: '0.875rem', color: theme.colors.textSubtle }}>
-                          AI Extracted
-                        </span>
-                      </div>
-                    )}
-                  </div>
-                </div>
-              </div>
-            </div>
-          </div>
-        )}
       </div>
-
-      {/* File Preview Modal */}
-      {previewFile && (
-        <div
-          style={{
-            position: 'fixed',
-            inset: 0,
-            background: 'rgba(0, 0, 0, 0.95)',
-            zIndex: 10000,
-            display: 'flex',
-            alignItems: 'center',
-            justifyContent: 'center',
-            padding: '2rem',
-            backdropFilter: 'blur(8px)'
-          }}
-          onClick={() => setPreviewFile(null)}
-        >
-          <div
-            style={{
-              position: 'relative',
-              width: '100%',
-              maxWidth: '90vw',
-              maxHeight: '90vh',
-              background: theme.colors.panel,
-              borderRadius: theme.radii.lg,
-              overflow: 'hidden',
-              boxShadow: '0 25px 50px -12px rgba(0, 0, 0, 0.5)',
-              border: `1px solid ${theme.colors.border}`
-            }}
-            onClick={(e) => e.stopPropagation()}
-          >
-            {/* Header */}
-            <div
-              style={{
-                display: 'flex',
-                alignItems: 'center',
-                justifyContent: 'space-between',
-                padding: '1rem 1.5rem',
-                borderBottom: `1px solid ${theme.colors.border}`,
-                background: theme.colors.panelAlt
-              }}
-            >
-              <h3 style={{
-                fontSize: '1.125rem',
-                fontWeight: 600,
-                color: theme.colors.text,
-                margin: 0
-              }}>
-                {previewFile.fileName}
-              </h3>
-              <button
-                onClick={() => setPreviewFile(null)}
-                style={{
-                  background: 'transparent',
-                  border: 'none',
-                  color: theme.colors.textSubtle,
-                  cursor: 'pointer',
-                  padding: '0.5rem',
-                  borderRadius: theme.radii.sm,
-                  transition: 'all 0.2s',
-                  display: 'flex',
-                  alignItems: 'center',
-                  justifyContent: 'center'
-                }}
-                onMouseOver={(e) => {
-                  e.currentTarget.style.color = theme.colors.text;
-                  e.currentTarget.style.background = theme.colors.muted;
-                }}
-                onMouseOut={(e) => {
-                  e.currentTarget.style.color = theme.colors.textSubtle;
-                  e.currentTarget.style.background = 'transparent';
-                }}
-              >
-                <X size={24} />
-              </button>
-            </div>
-
-            {/* Preview Content */}
-            <div
-              style={{
-                width: '100%',
-                height: 'calc(90vh - 80px)',
-                overflow: 'auto',
-                display: 'flex',
-                alignItems: 'center',
-                justifyContent: 'center',
-                background: theme.colors.background
-              }}
-            >
-              {previewFile.fileType === 'pdf' ? (
-                <iframe
-                  src={previewFile.url}
-                  style={{
-                    width: '100%',
-                    height: '100%',
-                    border: 'none'
-                  }}
-                  title={previewFile.fileName}
-                />
-              ) : (
-                <img
-                  src={previewFile.url}
-                  alt={previewFile.fileName}
-                  style={{
-                    maxWidth: '100%',
-                    maxHeight: '100%',
-                    objectFit: 'contain'
-                  }}
-                />
-              )}
-            </div>
-
-            {/* Footer with Download */}
-            <div
-              style={{
-                display: 'flex',
-                alignItems: 'center',
-                justifyContent: 'flex-end',
-                padding: '1rem 1.5rem',
-                borderTop: `1px solid ${theme.colors.border}`,
-                background: theme.colors.panelAlt
-              }}
-            >
-              <a
-                href={previewFile.url}
-                download={previewFile.fileName}
-                style={{
-                  display: 'inline-flex',
-                  alignItems: 'center',
-                  gap: '0.5rem',
-                  padding: '0.625rem 1rem',
-                  background: theme.colors.accent,
-                  color: 'white',
-                  borderRadius: theme.radii.md,
-                  textDecoration: 'none',
-                  fontSize: '0.875rem',
-                  fontWeight: 600,
-                  transition: 'all 0.2s'
-                }}
-                onMouseOver={(e) => {
-                  e.currentTarget.style.background = theme.colors.accentAlt;
-                }}
-                onMouseOut={(e) => {
-                  e.currentTarget.style.background = theme.colors.accent;
-                }}
-              >
-                <Download size={16} />
-                Download
-              </a>
-            </div>
-          </div>
-        </div>
-      )}
     </Layout>
   );
 }