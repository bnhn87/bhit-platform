--- conflicted
+++ resolved
@@ -3,11 +3,8 @@
 // ========================================
 // This page runs SmartQuote v2 within the BHIT Work OS dashboard
 
+import React from 'react';
 import { useRouter } from 'next/router';
-<<<<<<< HEAD
-import React from 'react';
-=======
->>>>>>> 851cb8ac
 
 import Layout from '../components/Layout';
 import SmartQuoteV2App from '../modules/smartquote-v2/App';
