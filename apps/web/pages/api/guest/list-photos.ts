// apps/web/pages/api/guest/list-photos.ts
import type { NextApiRequest, NextApiResponse } from "next";

import { supabaseAdmin } from "../../../lib/supabaseAdmin";

export default async function handler(req: NextApiRequest, res: NextApiResponse) {
  const token = (req.method === "GET" ? req.query.token : req.body?.token) as string | undefined;
  const pin   = (req.method === "GET" ? req.query.pin   : req.body?.pin) as string | undefined;
  if (!token || !pin) return res.status(400).json({ error: "token and pin required" });

  // Settings gate: guest_enabled && guest_photos_read
  const { data: org } = await supabaseAdmin.from("org_settings").select("guest_enabled, guest_photos_read").eq("id", 1).single();

  // Handle null case explicitly
  type OrgSettings = { guest_enabled?: boolean; guest_photos_read?: boolean };
  const orgSettings: OrgSettings = org ? org as OrgSettings : {};

  if (!orgSettings.guest_enabled || !orgSettings.guest_photos_read) {
    return res.status(403).json({ error: "Guest photo view is disabled" });
  }

  // Verify token + pin → get job
  const { data: rows, error: vErr } = await supabaseAdmin.rpc("verify_guest_pin", { token, pin } as never);
  if (vErr) return res.status(400).json({ error: vErr.message });
<<<<<<< HEAD
  if (!rows) return res.status(401).json({ error: "Invalid token or PIN" });
  const job = Array.isArray(rows) ? rows[0] : rows;
=======
  const job = rows ? (Array.isArray(rows) ? rows[0] : rows) : null;
>>>>>>> b6adf995
  if (!(job as { id?: string })?.id) return res.status(401).json({ error: "Invalid token or PIN" });

  const bucket = "job-photos";
  const folder = `${(job as { id: string }).id}`;

  // List objects under job folder
  const { data: objects, error: listErr } = await supabaseAdmin.storage.from(bucket).list(folder, {
    limit: 100,
    sortBy: { column: "created_at", order: "desc" },
  });
  if (listErr) return res.status(500).json({ error: listErr.message });

  // Sign each for short-lived read (10 minutes)
  const results: { name: string; path: string; url: string }[] = [];
  for (const obj of objects || []) {
    const key = `${folder}/${obj.name}`;
    const { data: signed, error: signErr } = await supabaseAdmin.storage.from(bucket).createSignedUrl(key, 600);
    if (!signErr && signed?.signedUrl) {
      results.push({ name: obj.name, path: key, url: signed.signedUrl });
    }
  }

  return res.status(200).json({ items: results });
}<|MERGE_RESOLUTION|>--- conflicted
+++ resolved
@@ -22,12 +22,7 @@
   // Verify token + pin → get job
   const { data: rows, error: vErr } = await supabaseAdmin.rpc("verify_guest_pin", { token, pin } as never);
   if (vErr) return res.status(400).json({ error: vErr.message });
-<<<<<<< HEAD
-  if (!rows) return res.status(401).json({ error: "Invalid token or PIN" });
-  const job = Array.isArray(rows) ? rows[0] : rows;
-=======
   const job = rows ? (Array.isArray(rows) ? rows[0] : rows) : null;
->>>>>>> b6adf995
   if (!(job as { id?: string })?.id) return res.status(401).json({ error: "Invalid token or PIN" });
 
   const bucket = "job-photos";
