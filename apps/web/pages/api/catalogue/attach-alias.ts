import type { NextApiRequest, NextApiResponse } from 'next';

import { supabaseAdmin } from '../../../lib/supabaseAdmin';

export default async function handler(req: NextApiRequest, res: NextApiResponse) {
    if (req.method !== 'POST') {
        return res.status(405).json({ error: 'Method not allowed' });
    }

    const supabase = supabaseAdmin;

    // Check authentication
    const { data: { user }, error: authError } = await supabase.auth.getUser(
        req.headers.authorization?.replace('Bearer ', '')
    );

    if (authError || !user) {
        return res.status(401).json({ error: 'Unauthorized' });
    }

    try {
        const {
            productCode,      // The new alias to attach
            targetProductId,  // The product to attach it to
            aliasType = 'code',
            quoteContext      // Optional: which quote this came from
        } = req.body;

        if (!productCode || !targetProductId) {
            return res.status(400).json({
                error: 'Missing required fields: productCode and targetProductId'
            });
        }

        // Check if the alias already exists
        const { data: existingAlias, error: checkError } = await supabase
            .from('product_aliases')
            .select('id, product_id')
            .eq('alias_code', productCode)
            .single() as { data: { id: string; product_id: string } | null; error: any };

        if (existingAlias) {
            // If it exists but points to a different product, we need to update it
<<<<<<< HEAD
            if ((existingAlias as any).product_id !== targetProductId) {
=======
            if (existingAlias.product_id !== targetProductId) {
>>>>>>> b6adf995
                const { error: updateError } = await (supabase
                    .from('product_aliases') as any)
                    .update({
                        product_id: targetProductId,
                        usage_count: 0, // Reset usage count when reassigning
                        created_by: user.id,
                        created_at: new Date().toISOString()
                    })
                    .eq('id', (existingAlias as any).id);

                if (updateError) throw updateError;

                return res.status(200).json({
                    message: 'Alias reassigned to new product',
                    aliasCode: productCode,
                    productId: targetProductId
                });
            } else {
                return res.status(200).json({
                    message: 'Alias already attached to this product',
                    aliasCode: productCode,
                    productId: targetProductId
                });
            }
        }

        // Create new alias
        const { data: newAlias, error: insertError } = await (supabase
            .from('product_aliases') as any)
            .insert({
                product_id: targetProductId,
                alias_code: productCode,
                alias_type: aliasType,
                created_by: user.id,
                learned_from_quote: quoteContext
            })
            .select()
            .single();

        if (insertError) throw insertError;

        // Get the product details to return
        const { data: product, error: productError } = await (supabase
            .from('product_catalogue_items') as any)
            .select('canonical_name, canonical_code, install_time_hours')
            .eq('id', targetProductId)
            .single() as { data: { canonical_name: string; canonical_code: string; install_time_hours: number } | null; error: any };

        if (productError) throw productError;
        if (!product) throw new Error('Product not found');

        return res.status(201).json({
            message: 'Alias attached successfully',
            alias: newAlias,
            product: product,
            recommendation: `Future quotes with "${productCode}" will now automatically use ${product?.install_time_hours ?? 'N/A'} hours`
        });

    } catch (error) {
        console.error('Attach alias error:', error);
        return res.status(500).json({
            error: 'Failed to attach alias',
            details: error instanceof Error ? error.message : 'Unknown error'
        });
    }
}<|MERGE_RESOLUTION|>--- conflicted
+++ resolved
@@ -41,11 +41,7 @@
 
         if (existingAlias) {
             // If it exists but points to a different product, we need to update it
-<<<<<<< HEAD
-            if ((existingAlias as any).product_id !== targetProductId) {
-=======
             if (existingAlias.product_id !== targetProductId) {
->>>>>>> b6adf995
                 const { error: updateError } = await (supabase
                     .from('product_aliases') as any)
                     .update({
