import { createClient } from '@supabase/supabase-js';
import { NextApiRequest, NextApiResponse } from 'next';

import { logJobDeleted } from '../../../../lib/activityLogger';
<<<<<<< HEAD
import { getUserIdFromRequest } from '../../../../lib/authTokenParser';
=======
import { safeParseUrlEncodedJson } from '../../../../lib/safeParsing';
>>>>>>> 00a47514

const supabaseServiceRole = createClient(
  process.env.NEXT_PUBLIC_SUPABASE_URL!,
  process.env.SUPABASE_SERVICE_ROLE_KEY!
);

<<<<<<< HEAD
=======
// Helper to extract user ID from auth token
async function getUserIdFromRequest(req: NextApiRequest): Promise<string | null> {
  try {
    const cookies = req.headers.cookie || '';
    const tokenMatch = cookies.match(/sb-[^-]+-auth-token=([^;]+)/);

    if (!tokenMatch) return null;

    const tokenData = safeParseUrlEncodedJson<{ access_token?: string } | [string]>(tokenMatch[1]);
    if (!tokenData) return null;

    const token = (tokenData as { access_token?: string }).access_token || (tokenData as [string])[0];

    if (!token) return null;

    const userClient = createClient(
      process.env.NEXT_PUBLIC_SUPABASE_URL!,
      process.env.NEXT_PUBLIC_SUPABASE_ANON_KEY!,
      {
        global: {
          headers: {
            Authorization: `Bearer ${token}`
          }
        }
      }
    );

    const { data: { user } } = await userClient.auth.getUser();
    return user?.id || null;
  } catch (error) {
    return null;
  }
}

>>>>>>> 00a47514
export default async function handler(req: NextApiRequest, res: NextApiResponse) {
  if (req.method !== 'DELETE') {
    return res.status(405).json({ error: 'Method not allowed' });
  }

  const { id } = req.query;

  if (!id || typeof id !== 'string') {
    return res.status(400).json({ error: 'Job ID is required' });
  }

  try {
    // console.log(`🗑️ Simple delete for job: ${id}`);

    // Simple approach: just run the update and see if it works
    const { data, error } = await supabaseServiceRole
      .from('jobs')
      .update({ deleted_at: new Date().toISOString() })
      .eq('id', id)
      .select();

    // console.log('Update result:', { data, error });

    if (error) {
      console.error('Delete failed:', error);
      return res.status(500).json({ error: error instanceof Error ? error.message : 'Unknown error' });
    }

    if (!data || data.length === 0) {
      console.error('No job found with ID:', id);
      return res.status(404).json({ error: 'Job not found' });
    }

    // Log the deletion activity
    const userId = await getUserIdFromRequest(req);
    const jobTitle = (data[0] as any)?.title || 'Unknown Job';
    await logJobDeleted(id, jobTitle, userId || undefined);

    // console.log(`✅ Job ${id} marked as deleted:`, data[0]);
    return res.status(200).json({ success: true, job: data[0] });

  } catch (error: unknown) {
    console.error('Delete error:', error);
    return res.status(500).json({ error: 'Delete failed' });
  }
}<|MERGE_RESOLUTION|>--- conflicted
+++ resolved
@@ -2,19 +2,13 @@
 import { NextApiRequest, NextApiResponse } from 'next';
 
 import { logJobDeleted } from '../../../../lib/activityLogger';
-<<<<<<< HEAD
-import { getUserIdFromRequest } from '../../../../lib/authTokenParser';
-=======
 import { safeParseUrlEncodedJson } from '../../../../lib/safeParsing';
->>>>>>> 00a47514
 
 const supabaseServiceRole = createClient(
   process.env.NEXT_PUBLIC_SUPABASE_URL!,
   process.env.SUPABASE_SERVICE_ROLE_KEY!
 );
 
-<<<<<<< HEAD
-=======
 // Helper to extract user ID from auth token
 async function getUserIdFromRequest(req: NextApiRequest): Promise<string | null> {
   try {
@@ -49,7 +43,6 @@
   }
 }
 
->>>>>>> 00a47514
 export default async function handler(req: NextApiRequest, res: NextApiResponse) {
   if (req.method !== 'DELETE') {
     return res.status(405).json({ error: 'Method not allowed' });
@@ -75,7 +68,7 @@
 
     if (error) {
       console.error('Delete failed:', error);
-      return res.status(500).json({ error: error instanceof Error ? error.message : 'Unknown error' });
+      return res.status(500).json({ error: error.message });
     }
 
     if (!data || data.length === 0) {
@@ -91,7 +84,7 @@
     // console.log(`✅ Job ${id} marked as deleted:`, data[0]);
     return res.status(200).json({ success: true, job: data[0] });
 
-  } catch (error: unknown) {
+  } catch (error) {
     console.error('Delete error:', error);
     return res.status(500).json({ error: 'Delete failed' });
   }
