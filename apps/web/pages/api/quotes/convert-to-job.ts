--- conflicted
+++ resolved
@@ -2,7 +2,6 @@
 import { NextApiRequest, NextApiResponse } from 'next';
 import { v4 as uuidv4 } from 'uuid';
 
-import { getUserIdFromRequest } from '../../../lib/authTokenParser';
 import { logJobCreated, logQuoteApproved } from '../../../lib/activityLogger';
 import { convertQuoteToLabourEstimate, sanitizeProductsForJob } from '../../../lib/labour-logic';
 import { safeParseUrlEncodedJson } from '../../../lib/safeParsing';
@@ -13,8 +12,6 @@
   process.env.SUPABASE_SERVICE_ROLE_KEY!
 );
 
-<<<<<<< HEAD
-=======
 // Helper to extract user ID from auth token
 async function getUserIdFromRequest(req: NextApiRequest): Promise<string | null> {
   try {
@@ -49,7 +46,6 @@
   }
 }
 
->>>>>>> 00a47514
 export default async function handler(req: NextApiRequest, res: NextApiResponse) {
   if (req.method !== 'POST') {
     return res.status(405).json({ error: 'Method not allowed' });
@@ -282,7 +278,7 @@
       message: 'Job created successfully from quote'
     });
 
-  } catch (error: unknown) {
+  } catch (error) {
     // console.error('Error converting quote to job:', error);
     return res.status(500).json({
       error: 'Internal server error',
