--- conflicted
+++ resolved
@@ -2,19 +2,13 @@
 import { NextApiRequest, NextApiResponse } from 'next';
 
 import { logTaskCompleted } from '../../../../lib/activityLogger';
-<<<<<<< HEAD
-import { getUserIdFromRequest } from '../../../../lib/authTokenParser';
-=======
 import { safeParseUrlEncodedJson } from '../../../../lib/safeParsing';
->>>>>>> 00a47514
 
 const supabaseServiceRole = createClient(
   process.env.NEXT_PUBLIC_SUPABASE_URL!,
   process.env.SUPABASE_SERVICE_ROLE_KEY!
 );
 
-<<<<<<< HEAD
-=======
 // Helper to extract user ID from auth token
 async function getUserIdFromRequest(req: NextApiRequest): Promise<string | null> {
   try {
@@ -49,7 +43,6 @@
   }
 }
 
->>>>>>> 00a47514
 export default async function handler(req: NextApiRequest, res: NextApiResponse) {
   if (req.method !== 'PATCH') {
     return res.status(405).json({ error: 'Method not allowed' });
@@ -105,7 +98,7 @@
 
     if (error) {
       console.error('Error updating task:', error);
-      return res.status(500).json({ error: error instanceof Error ? error.message : 'Unknown error' });
+      return res.status(500).json({ error: error.message });
     }
 
     // Log task completion if status changed to 'Completed' or if completed_qty matches total_qty
@@ -122,7 +115,7 @@
     }
 
     return res.status(200).json({ data });
-  } catch (error: unknown) {
+  } catch (error) {
     console.error('Task update API error:', error);
     return res.status(500).json({ error: 'Failed to update task' });
   }
