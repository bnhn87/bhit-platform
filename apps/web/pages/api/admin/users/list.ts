--- conflicted
+++ resolved
@@ -99,11 +99,7 @@
     const { data: authUsers, error: authError } = await adminClient.auth.admin.listUsers();
 
     // Merge profiles with auth data and extract permissions from user_metadata
-<<<<<<< HEAD
-    const users = profiles?.map((profile: any) => {
-=======
     const users = profiles?.map((profile: ProfileData) => {
->>>>>>> b6adf995
       const authUser: any = authUsers?.users?.find((u: any) => u.id === profile.id);
       // Check if user is banned (inactive)
       const isBanned = authUser?.banned_until && new Date(authUser.banned_until) > new Date();
