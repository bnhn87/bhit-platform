import { createClient } from '@supabase/supabase-js';
import type { NextApiRequest, NextApiResponse } from 'next';
<<<<<<< HEAD
=======

import type { UserProfile } from '../../../../types/supabase-types';
>>>>>>> 851cb8ac

/**
 * API Route: List Users
 * GET /api/admin/users/list
 *
 * Returns all users in the admin's account with permissions
 * Requires admin or director role
 */

interface ProfileData {
  id: string;
  email: string;
  role: string;
  created_at: string;
}

export default async function handler(
  req: NextApiRequest,
  res: NextApiResponse
) {
  if (req.method !== 'GET') {
    return res.status(405).json({ error: 'Method not allowed' });
  }

  try {
    // Get auth token from header
    const token = req.headers.authorization?.replace('Bearer ', '');

    if (!token) {
      return res.status(401).json({ error: 'Unauthorized: No auth token provided' });
    }

    // Create client with user's token for auth check
    const userClient = createClient(
      process.env.NEXT_PUBLIC_SUPABASE_URL!,
      process.env.NEXT_PUBLIC_SUPABASE_ANON_KEY!,
      {
        global: {
          headers: {
            Authorization: `Bearer ${token}`
          }
        }
      }
    );

    // Get current user
    const { data: { user }, error: userError } = await userClient.auth.getUser();

    if (userError || !user) {
      return res.status(401).json({ error: 'Unauthorized' });
    }

    // Create admin client for data operations
    const adminClient = createClient(
      process.env.NEXT_PUBLIC_SUPABASE_URL!,
      process.env.SUPABASE_SERVICE_ROLE_KEY!,
      {
        auth: {
          autoRefreshToken: false,
          persistSession: false
        }
      }
    );

    // Check if user is admin or director using admin client
    const { data: profile, error: profileError } = await adminClient
      .from('profiles')
      .select('role')
      .eq('id', user.id)
      .single();

    const userRole = profile?.role?.toLowerCase();
    if (profileError || (userRole !== 'admin' && userRole !== 'director')) {
      return res.status(403).json({ error: 'Forbidden: Admin or Director access required' });
    }

    // Get all users with their permissions using admin client
    const profilesResponse = await adminClient
      .from('profiles')
      .select(`
        id,
        email,
        role,
        created_at
      `)
      .order('created_at', { ascending: false });

    const profiles = profilesResponse.data as ProfileData[] | null;
    const profilesError = profilesResponse.error;

    if (profilesError) {
      console.error('Failed to fetch profiles:', profilesError);
      return res.status(500).json({ error: 'Failed to fetch profiles' });
    }

    // Get auth users data for last_sign_in_at, full_name, and permissions
    const { data: authUsers } = await adminClient.auth.admin.listUsers();

    // Merge profiles with auth data and extract permissions from user_metadata
<<<<<<< HEAD
    const users = profiles?.map((profile: ProfileData) => {
      const authUser: any = authUsers?.users?.find((u: any) => u.id === profile.id);
=======
    const users = profiles?.map((profile: UserProfile) => {
      const authUser = authUsers?.users?.find((u) => u.id === profile.id);
>>>>>>> 851cb8ac
      // Check if user is banned (inactive)
      const bannedUntil = (authUser as { banned_until?: string })?.banned_until;
      const isBanned = bannedUntil && new Date(bannedUntil) > new Date();

      // Extract permissions from auth user_metadata
      const perms = authUser?.user_metadata?.permissions || {};

      return {
        ...profile,
        // Flatten permissions into top-level fields
        can_create_jobs: perms.can_create_jobs ?? false,
        can_edit_jobs: perms.can_edit_jobs ?? false,
        can_delete_jobs: perms.can_delete_jobs ?? false,
        can_hard_delete_jobs: perms.can_hard_delete_jobs ?? false,
        can_view_costs: perms.can_view_costs ?? false,
        can_edit_costs: perms.can_edit_costs ?? false,
        can_view_invoices: perms.can_view_invoices ?? false,
        can_create_invoices: perms.can_create_invoices ?? false,
        can_edit_invoices: perms.can_edit_invoices ?? false,
        can_manage_users: perms.can_manage_users ?? false,
        can_edit_org_settings: perms.can_edit_org_settings ?? false,
        can_view_reports: perms.can_view_reports ?? false,
        can_export_data: perms.can_export_data ?? false,
        is_active: !isBanned,
        last_sign_in_at: authUser?.last_sign_in_at || null,
        full_name: authUser?.user_metadata?.full_name || profile.email
      };
    });

    return res.status(200).json({
      success: true,
      users: users || []
    });

  } catch (error: unknown) {
    console.error('List users error:', error);
    return res.status(500).json({
      error: error instanceof Error ? error.message : 'Internal server error'
    });
  }
}<|MERGE_RESOLUTION|>--- conflicted
+++ resolved
@@ -1,10 +1,7 @@
 import { createClient } from '@supabase/supabase-js';
 import type { NextApiRequest, NextApiResponse } from 'next';
-<<<<<<< HEAD
-=======
 
 import type { UserProfile } from '../../../../types/supabase-types';
->>>>>>> 851cb8ac
 
 /**
  * API Route: List Users
@@ -104,13 +101,8 @@
     const { data: authUsers } = await adminClient.auth.admin.listUsers();
 
     // Merge profiles with auth data and extract permissions from user_metadata
-<<<<<<< HEAD
-    const users = profiles?.map((profile: ProfileData) => {
-      const authUser: any = authUsers?.users?.find((u: any) => u.id === profile.id);
-=======
     const users = profiles?.map((profile: UserProfile) => {
       const authUser = authUsers?.users?.find((u) => u.id === profile.id);
->>>>>>> 851cb8ac
       // Check if user is banned (inactive)
       const bannedUntil = (authUser as { banned_until?: string })?.banned_until;
       const isBanned = bannedUntil && new Date(bannedUntil) > new Date();
