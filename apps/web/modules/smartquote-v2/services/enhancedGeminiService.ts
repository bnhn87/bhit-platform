// ========================================
// SmartQuote v2.0 - Enhanced Gemini Service
// ========================================
// Improvements:
// - Multi-pass parsing with validation
// - Confidence scoring for each product
// - Retry logic with adaptive prompts
// - Better error recovery
// - Feedback loops for corrections

import { GoogleGenAI, Type } from "@google/genai";

import { EnhancedParseResult } from '../types';

<<<<<<< HEAD
let ai: GoogleGenAI | null = null;

function getAI(): GoogleGenAI {
    if (!ai) {
        if (!process.env.GEMINI_API_KEY) {
            throw new Error("GEMINI_API_KEY environment variable not set");
        }
        ai = new GoogleGenAI({ apiKey: process.env.GEMINI_API_KEY });
    }
    return ai;
}
=======
// Use placeholder during build if env var is missing
const apiKey = process.env.GEMINI_API_KEY || 'placeholder-gemini-key';
const ai = new GoogleGenAI({ apiKey });
>>>>>>> dfbab244

// Enhanced response schema with confidence
const responseSchema = {
    type: Type.OBJECT,
    properties: {
        details: {
            type: Type.OBJECT,
            properties: {
                client: { type: Type.STRING, description: "Client name" },
                project: { type: Type.STRING, description: "Project name" },
                quoteRef: { type: Type.STRING, description: "Quote reference" },
            }
        },
        products: {
            type: Type.ARRAY,
            items: {
                type: Type.OBJECT,
                properties: {
                    lineNumber: {
                        type: Type.INTEGER,
                        description: "Line number from document",
                    },
                    productCode: {
                        type: Type.STRING,
                        description: "Product code (remove ES- or ESSENTIALS_ prefix)",
                    },
                    rawDescription: {
                        type: Type.STRING,
                        description: "Full original text from document",
                    },
                    cleanDescription: {
                        type: Type.STRING,
                        description: "Human-readable summary with dimensions",
                    },
                    quantity: {
                        type: Type.INTEGER,
                        description: "Item quantity",
                    },
                    confidence: {
                        type: Type.NUMBER,
                        description: "Confidence score 0-1 for this extraction",
                    },
                },
                required: ["lineNumber", "productCode", "rawDescription", "cleanDescription", "quantity", "confidence"],
            },
        },
        overallConfidence: {
            type: Type.NUMBER,
            description: "Overall parsing confidence 0-1",
        },
        warnings: {
            type: Type.ARRAY,
            items: { type: Type.STRING },
            description: "Parsing warnings or uncertainties",
        }
    },
    required: ["products", "overallConfidence"]
};

const systemInstruction = `You are an expert furniture quote parser. Extract data with HIGH ACCURACY and confidence scoring.

**CRITICAL RULES:**
1. Extract ALL products with product codes
2. Remove "ES-" or "ESSENTIALS_" prefix from codes
3. Skip: tray, access door, delivery & installation, insert (unless with pedestal)
4. Power items: Consolidate lines with "power", "pixel", "pds", "data", "usb", "module"

**CONFIDENCE SCORING:**
- 0.9-1.0: Product code clearly visible, quantity obvious, description complete
- 0.7-0.8: Product code visible but formatting unusual, quantity clear
- 0.5-0.6: Product code partial, quantity needs inference
- 0.3-0.4: Unclear product code, quantity uncertain
- Below 0.3: Do not include

**DESCRIPTIONS:**
- rawDescription: EXACT original text, NO changes
- cleanDescription: Product type + ALL dimensions (L2800 x W1600 x H750). Keep sizing, remove colors/finishes.

**WARNINGS:**
Add warning if:
- Product code format unusual
- Quantity seems excessive (>50)
- Missing standard dimensions
- Unclear line structure

Return empty products array if none found.`;

// Validation functions
const validateProduct = (product: any): boolean => {
    return (
        product.quantity > 0 &&
        product.quantity < 1000 &&
        product.productCode.length > 0 &&
        product.productCode.length < 50 &&
        product.rawDescription.length > 0 &&
        product.confidence >= 0.3
    );
};

// Enhanced confidence calculation
const calculateEnhancedConfidence = (product: any): number => {
    let confidence = product.confidence || 0.5;
    
    // Boost confidence for well-formed product codes
    if (/^[A-Z0-9\-_]{3,20}$/i.test(product.productCode)) {
        confidence += 0.1;
    }
    
    // Boost for reasonable quantity
    if (product.quantity > 0 && product.quantity < 100) {
        confidence += 0.05;
    }
    
    // Boost for sizing info
    if (/\b[LWH]?\d{3,4}/.test(product.cleanDescription)) {
        confidence += 0.1;
    }
    
    // Penalty for very long or very short codes
    if (product.productCode.length < 3 || product.productCode.length > 30) {
        confidence -= 0.15;
    }
    
    return Math.max(0, Math.min(confidence, 1.0));
};

// Multi-pass parsing with adaptive prompts
const attemptParse = async (
    content: any[],
    attempt: number,
    previousErrors?: string[]
): Promise<EnhancedParseResult> => {
    const startTime = Date.now();
    
    // Separate text and file content
    const textParts = content.filter((part): part is string => typeof part === 'string');
    const fileParts = content.filter((part): part is { mimeType: string; data: string } => 
        typeof part !== 'string'
    );

    const combinedText = textParts.join('\n\n---\n\n');
    
    // Build adaptive prompt based on attempt and previous errors
    let promptText = "Extract products and quote details from the documents below:";
    
    if (attempt > 1) {
        promptText += `\n\nATTEMPT ${attempt}: Previous attempts had issues. Please:`;
        if (previousErrors?.includes('no_products')) {
            promptText += "\n- Look more carefully for product codes in unusual formats";
            promptText += "\n- Check for codes in brackets, at line start, or embedded in text";
        }
        if (previousErrors?.includes('low_confidence')) {
            promptText += "\n- Be more flexible with code formats (XX-XXX, XXXX_XX, etc.)";
            promptText += "\n- Extract all visible product identifiers";
        }
        if (previousErrors?.includes('missing_quantities')) {
            promptText += "\n- Look for quantities even if format is non-standard";
            promptText += "\n- Check for written numbers (one, two, etc.)";
        }
    }
    
    const requestParts: any[] = [{ text: promptText }];
    
    if (combinedText.trim()) {
        requestParts.push({ text: combinedText });
    }
    
    fileParts.forEach(part => {
        requestParts.push({ inlineData: { mimeType: part.mimeType, data: part.data } });
    });
    
    if (requestParts.length <= 1) {
        throw new Error("No content provided to parse");
    }
    
    // Adjust AI parameters based on attempt
    const temperature = 0.3 + (attempt * 0.05); // Increase flexibility on retries
    const topP = 0.9 + (attempt * 0.02);
    const topK = Math.min(40 + (attempt * 10), 60);
    
    const response = await getAI().models.generateContent({
        model: "gemini-2.0-flash-exp",
        contents: { parts: requestParts },
        config: {
            systemInstruction,
            responseMimeType: "application/json",
            responseSchema: responseSchema,
            temperature,
            topP,
            topK,
        },
    });
    
    const duration = Date.now() - startTime;
    const jsonText = response.text?.trim() || '';
    const parsedData = JSON.parse(jsonText);
    
    // Validate and enhance products
    const validProducts = (parsedData.products || [])
        .filter(validateProduct)
        .map((p: any) => ({
            ...p,
            confidence: calculateEnhancedConfidence(p)
        }));

    // Separate high and low confidence products
    const highConfidence = validProducts.filter((p: any) => p.confidence >= 0.7);
    const lowConfidence = validProducts.filter((p: any) => p.confidence < 0.7);

    const result: EnhancedParseResult = {
        products: highConfidence,
        excludedProducts: lowConfidence.length > 0 ? lowConfidence : undefined,
        details: parsedData.details || {},
        confidenceScore: parsedData.overallConfidence ||
            (validProducts.reduce((sum: number, p: any) => sum + p.confidence, 0) / (validProducts.length || 1)),
        parseMetadata: {
            duration,
            retryCount: attempt - 1,
            model: "gemini-2.0-flash-exp",
            temperature,
        },
        warnings: parsedData.warnings || []
    };
    
    return result;
};

// Main parse function with intelligent retry
export const parseQuoteContentEnhanced = async (
    content: any[],
    options: {
        maxRetries?: number;
        minConfidence?: number;
        includeLowConfidence?: boolean;
    } = {}
): Promise<EnhancedParseResult> => {
    const maxRetries = options.maxRetries || 3;
    const minConfidence = options.minConfidence || 0.3;
    const includeLowConfidence = options.includeLowConfidence ?? true;
    
    let lastError: Error | null = null;
    let lastResult: EnhancedParseResult | null = null;
    const errors: string[] = [];
    
    for (let attempt = 1; attempt <= maxRetries; attempt++) {
        try {
            const result = await attemptParse(content, attempt, errors);
            lastResult = result;
            
            // Success criteria
            const hasProducts = result.products.length > 0;
            const hasGoodConfidence = result.confidenceScore >= minConfidence;
            
            if (hasProducts && hasGoodConfidence) {
                return result;
            }
            
            // Track issues for next attempt
            if (!hasProducts) errors.push('no_products');
            if (!hasGoodConfidence) errors.push('low_confidence');
            if (result.products.some(p => !p.quantity)) errors.push('missing_quantities');
            
            if (attempt < maxRetries) {
                console.log(`Attempt ${attempt}: Confidence ${result.confidenceScore.toFixed(2)}, retrying...`);
                await new Promise(resolve => setTimeout(resolve, 1000 * attempt));
                continue;
            }
            
            // Last attempt - return what we have
            return result;
            
        } catch (error: unknown) {
            lastError = error instanceof Error ? error : new Error(String(error));
            
            if (attempt < maxRetries) {
                console.log(`Attempt ${attempt} failed:`, lastError.message);
                await new Promise(resolve => setTimeout(resolve, 1500 * attempt));
                continue;
            }
        }
    }
    
    // All attempts failed
    if (lastResult) {
        // Return partial results with warning
        return {
            ...lastResult,
            warnings: [
                ...(lastResult.warnings || []),
                "Parsing completed with lower than desired confidence. Please review carefully."
            ]
        };
    }
    
    throw new Error(
        lastError?.message || 
        "Failed to parse content after multiple attempts. Please check document format."
    );
};<|MERGE_RESOLUTION|>--- conflicted
+++ resolved
@@ -9,26 +9,11 @@
 // - Feedback loops for corrections
 
 import { GoogleGenAI, Type } from "@google/genai";
-
 import { EnhancedParseResult } from '../types';
 
-<<<<<<< HEAD
-let ai: GoogleGenAI | null = null;
-
-function getAI(): GoogleGenAI {
-    if (!ai) {
-        if (!process.env.GEMINI_API_KEY) {
-            throw new Error("GEMINI_API_KEY environment variable not set");
-        }
-        ai = new GoogleGenAI({ apiKey: process.env.GEMINI_API_KEY });
-    }
-    return ai;
-}
-=======
 // Use placeholder during build if env var is missing
 const apiKey = process.env.GEMINI_API_KEY || 'placeholder-gemini-key';
 const ai = new GoogleGenAI({ apiKey });
->>>>>>> dfbab244
 
 // Enhanced response schema with confidence
 const responseSchema = {
@@ -209,7 +194,7 @@
     const topP = 0.9 + (attempt * 0.02);
     const topK = Math.min(40 + (attempt * 10), 60);
     
-    const response = await getAI().models.generateContent({
+    const response = await ai.models.generateContent({
         model: "gemini-2.0-flash-exp",
         contents: { parts: requestParts },
         config: {
@@ -300,7 +285,7 @@
             // Last attempt - return what we have
             return result;
             
-        } catch (error: unknown) {
+        } catch (error) {
             lastError = error instanceof Error ? error : new Error(String(error));
             
             if (attempt < maxRetries) {
