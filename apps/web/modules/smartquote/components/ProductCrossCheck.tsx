--- conflicted
+++ resolved
@@ -156,15 +156,10 @@
             issues.push(`Product not in database. Found ${suggestions.length} similar products`);
           }
         }
-<<<<<<< HEAD
-      } catch (error: unknown) {
-        console.error('Error checking product:', error);
-=======
       } catch (error) {
         if (process.env.NODE_ENV === 'development') {
             console.error('[SmartQuote] Error checking product:', error);
         }
->>>>>>> 44d86734
         issues.push('Failed to check against database');
         status = 'error';
         confidence = 0.1;
