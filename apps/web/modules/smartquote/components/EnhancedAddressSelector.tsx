import React, { useState, useEffect } from 'react';

import { theme } from '../../../lib/theme';
import { clientService, type ClientAddress, type Client } from '../services/clientService';

import { MapPinIcon, BuildingOfficeIcon, TruckIcon, PlusCircleIcon, CheckCircleIcon, ClockIcon } from './icons';

export interface Address {
    type: 'site' | 'collection' | 'client' | 'custom';
    label: string;
    fullAddress: string;
    postcode: string;
    distance?: number; // Miles from base
    isValid: boolean;
    dbId?: string; // Database ID if from saved addresses
    accessRestrictions?: string;
    hasLoadingBay?: boolean;
}

interface AddressSelectorProps {
    detectedAddresses: Address[];
    selectedSiteAddress: string;
    selectedCollectionAddress?: string;
    onSiteAddressSelect: (address: string) => void;
    onCollectionAddressSelect?: (address: string) => void;
    clientName?: string;
    clientEmail?: string;
}

// UK Address format validator
const validateUKAddressFormat = (address: string): { isValid: boolean; postcode: string | null; formatted: string } => {
    const lines = address.trim().split('\n').filter(line => line.trim());
    const postcodeRegex = /\b([A-Z]{1,2}\d{1,2}[A-Z]?\s?\d[A-Z]{2})\b/i;

    // Check if last line is a valid UK postcode
    const lastLine = lines[lines.length - 1];
    const postcodeMatch = lastLine.match(postcodeRegex);

    if (!postcodeMatch || lines.length < 3) {
        return { isValid: false, postcode: null, formatted: address };
    }

    // Format address properly
    const formatted = lines.map(line => line.trim()).join('\n');

    return {
        isValid: true,
        postcode: postcodeMatch[0].toUpperCase(),
        formatted
    };
};

// Convert database address to our Address type
const dbAddressToAddress = (dbAddr: ClientAddress, client?: Client): Address => {
    const addressLines = [
        dbAddr.address_line1,
        dbAddr.address_line2,
        dbAddr.city,
        dbAddr.postcode
    ].filter(Boolean).join('\n');

    return {
        type: dbAddr.address_type === 'site' || dbAddr.address_type === 'warehouse' || dbAddr.address_type === 'collection'
            ? (dbAddr.address_type === 'warehouse' ? 'collection' : dbAddr.address_type as 'site' | 'collection')
            : 'client',
        label: dbAddr.label || `${client?.company_name || client?.name || 'Client'} - ${dbAddr.label}`,
        fullAddress: addressLines,
        postcode: dbAddr.postcode,
        distance: dbAddr.distance_from_base_miles || undefined,
        isValid: true,
        dbId: dbAddr.id,
        accessRestrictions: dbAddr.access_restrictions || undefined,
        hasLoadingBay: dbAddr.has_loading_bay
    };
};

export const EnhancedAddressSelector: React.FC<AddressSelectorProps> = ({
    detectedAddresses,
    selectedSiteAddress,
    selectedCollectionAddress,
    onSiteAddressSelect,
    onCollectionAddressSelect,
    clientName,
    clientEmail
}) => {
    const [showCustomEntry, setShowCustomEntry] = useState(false);
    const [customAddressText, setCustomAddressText] = useState('');
    const [customAddressType, setCustomAddressType] = useState<'site' | 'collection'>('site');
    const [validationError, setValidationError] = useState<string | null>(null);
    const [savedAddresses, setSavedAddresses] = useState<Address[]>([]);
    const [recentAddresses, setRecentAddresses] = useState<Address[]>([]);
    const [loadingAddresses, setLoadingAddresses] = useState(false);
    const [currentClient, setCurrentClient] = useState<Client | null>(null);
    const [showSavedTab, setShowSavedTab] = useState(false);

    // Load client and their addresses when component mounts or client info changes
    useEffect(() => {
        const loadClientData = async () => {
            if (!clientEmail && !clientName) return;

            setLoadingAddresses(true);
            try {
                // Search for client
                let client: Client | null = null;
                if (clientEmail) {
                    client = await clientService.searchClient(clientEmail);
                }
                if (!client && clientName) {
                    client = await clientService.searchClient(clientName);
                }

                if (client) {
                    setCurrentClient(client);

                    // Get client's addresses
                    const addresses = await clientService.getClientAddresses(client.id);
                    const convertedAddresses = addresses.map(addr => dbAddressToAddress(addr, client));
                    setSavedAddresses(convertedAddresses);

                    // If we have saved addresses but no detected ones, show saved tab
                    if (convertedAddresses.length > 0 && detectedAddresses.length === 0) {
                        setShowSavedTab(true);
                    }
                }

                // Get recent addresses from all clients
                const recent = await clientService.getRecentAddresses(5);
                const convertedRecent = recent.map(addr => dbAddressToAddress(addr));
                setRecentAddresses(convertedRecent);

<<<<<<< HEAD
            } catch (error: unknown) {
                console.error('Error loading client data:', error);
=======
            } catch (error) {
                if (process.env.NODE_ENV === 'development') {
                    console.error('[SmartQuote] Error loading client data:', error);
                }
>>>>>>> 44d86734
            } finally {
                setLoadingAddresses(false);
            }
        };

        loadClientData();
    }, [clientEmail, clientName]);

    const handleCustomAddressSubmit = async () => {
        const validation = validateUKAddressFormat(customAddressText);

        if (!validation.isValid || !validation.postcode) {
            setValidationError('Invalid address format. Please ensure you include a valid UK postcode on the last line.');
            return;
        }

        // Parse the address to structured format
        const parsedAddress = clientService.parseAddressString(validation.formatted);

        // Save to database if we have a client
        if (currentClient && parsedAddress.address_line1) {
            try {
                const newAddress = await clientService.addClientAddress(currentClient.id, {
                    address_type: customAddressType === 'site' ? 'site' : 'warehouse',
                    label: `${customAddressType === 'site' ? 'Site' : 'Collection'} - ${new Date().toLocaleDateString()}`,
                    address_line1: parsedAddress.address_line1,
                    address_line2: parsedAddress.address_line2 || '',
                    city: parsedAddress.city || '',
                    postcode: parsedAddress.postcode || '',
                    country: 'GB'
                });

                if (newAddress) {
                    // Add to saved addresses
                    const converted = dbAddressToAddress(newAddress, currentClient);
                    setSavedAddresses([...savedAddresses, converted]);
                }
            } catch (error: unknown) {
                console.error('Error saving address:', error);
            }
        }

        // Add to appropriate field
        if (customAddressType === 'site') {
            onSiteAddressSelect(validation.formatted);
        } else if (onCollectionAddressSelect) {
            onCollectionAddressSelect(validation.formatted);
        }

        // Reset form
        setCustomAddressText('');
        setShowCustomEntry(false);
        setValidationError(null);
    };

    const getAddressIcon = (type: Address['type']) => {
        switch (type) {
            case 'site':
                return <MapPinIcon style={{ width: 20, height: 20, color: theme.colors.accent }} />;
            case 'collection':
                return <TruckIcon style={{ width: 20, height: 20, color: theme.colors.warn }} />;
            case 'client':
                return <BuildingOfficeIcon style={{ width: 20, height: 20, color: theme.colors.accentAlt }} />;
            default:
                return <MapPinIcon style={{ width: 20, height: 20, color: theme.colors.textSubtle }} />;
        }
    };

    const renderAddressButton = (
        address: Address,
        isSelected: boolean,
        onClick: () => void,
        colorTheme: 'accent' | 'warn' = 'accent'
    ) => {
        const themeColor = colorTheme === 'warn' ? theme.colors.warn : theme.colors.accent;

        return (
            <button
                onClick={onClick}
                style={{
                    display: 'flex',
                    alignItems: 'flex-start',
                    gap: 12,
                    padding: 12,
                    background: isSelected
                        ? themeColor + '20'
                        : theme.colors.panelAlt,
                    border: `1px solid ${isSelected
                        ? themeColor
                        : theme.colors.border}`,
                    borderRadius: theme.radii.md,
                    cursor: 'pointer',
                    textAlign: 'left',
                    width: '100%',
                    transition: 'all 0.2s ease'
                }}
                onMouseOver={(e) => {
                    if (!isSelected) {
                        e.currentTarget.style.background = theme.colors.muted;
                    }
                }}
                onMouseOut={(e) => {
                    if (!isSelected) {
                        e.currentTarget.style.background = theme.colors.panelAlt;
                    }
                }}
            >
                {getAddressIcon(address.type)}
                <div style={{ flex: 1 }}>
                    <div style={{
                        fontSize: 13,
                        fontWeight: 600,
                        color: theme.colors.text,
                        marginBottom: 4
                    }}>
                        {address.label}
                    </div>
                    <div style={{
                        fontSize: 12,
                        color: theme.colors.textSubtle,
                        whiteSpace: 'pre-wrap'
                    }}>
                        {address.fullAddress}
                    </div>
                    <div style={{
                        fontSize: 11,
                        color: themeColor,
                        marginTop: 4
                    }}>
                        Postcode: {address.postcode}
                        {address.distance && ` • ${address.distance} miles from base`}
                        {address.hasLoadingBay && ' • Loading bay'}
                    </div>
                    {address.accessRestrictions && (
                        <div style={{
                            fontSize: 11,
                            color: theme.colors.warn,
                            marginTop: 2,
                            fontStyle: 'italic'
                        }}>
                            ⚠️ {address.accessRestrictions}
                        </div>
                    )}
                </div>
                {isSelected && (
                    <CheckCircleIcon style={{
                        width: 20,
                        height: 20,
                        color: theme.colors.success
                    }} />
                )}
            </button>
        );
    };

    const exampleFormat = `Example format:
Rawside Furniture Ltd
Unit 5, The Leather Market
Weston Street
London
SE1 3ER`;

    const allAddresses = [...detectedAddresses, ...savedAddresses];
    const hasContent = allAddresses.length > 0 || showCustomEntry || recentAddresses.length > 0;

    if (!hasContent) {
        return null;
    }

    return (
        <div style={{
            background: theme.colors.panel,
            borderRadius: theme.radii.lg,
            padding: 20,
            border: `1px solid ${theme.colors.border}`,
            marginBottom: 20
        }}>
            <h3 style={{
                fontSize: 16,
                fontWeight: 600,
                color: theme.colors.text,
                marginBottom: 16
            }}>
                📍 Address Selection
            </h3>

            {/* Tabs for detected vs saved addresses */}
            {(detectedAddresses.length > 0 || savedAddresses.length > 0) && (
                <div style={{
                    display: 'flex',
                    gap: 8,
                    marginBottom: 16,
                    borderBottom: `1px solid ${theme.colors.border}`,
                    paddingBottom: 8
                }}>
                    {detectedAddresses.length > 0 && (
                        <button
                            onClick={() => setShowSavedTab(false)}
                            style={{
                                padding: '6px 12px',
                                background: !showSavedTab ? theme.colors.accent : 'transparent',
                                color: !showSavedTab ? 'white' : theme.colors.text,
                                border: 'none',
                                borderRadius: theme.radii.sm,
                                cursor: 'pointer',
                                fontSize: 13,
                                fontWeight: 500
                            }}
                        >
                            Detected ({detectedAddresses.length})
                        </button>
                    )}
                    {savedAddresses.length > 0 && (
                        <button
                            onClick={() => setShowSavedTab(true)}
                            style={{
                                padding: '6px 12px',
                                background: showSavedTab ? theme.colors.accent : 'transparent',
                                color: showSavedTab ? 'white' : theme.colors.text,
                                border: 'none',
                                borderRadius: theme.radii.sm,
                                cursor: 'pointer',
                                fontSize: 13,
                                fontWeight: 500
                            }}
                        >
                            Saved ({savedAddresses.length})
                        </button>
                    )}
                    {recentAddresses.length > 0 && (
                        <button
                            style={{
                                marginLeft: 'auto',
                                padding: '6px 12px',
                                background: theme.colors.accentAlt + '20',
                                color: theme.colors.accentAlt,
                                border: `1px solid ${theme.colors.accentAlt}40`,
                                borderRadius: theme.radii.sm,
                                cursor: 'pointer',
                                fontSize: 12,
                                fontWeight: 500,
                                display: 'flex',
                                alignItems: 'center',
                                gap: 4
                            }}
                        >
                            <ClockIcon style={{ width: 14, height: 14 }} />
                            Recent ({recentAddresses.length})
                        </button>
                    )}
                </div>
            )}

            {loadingAddresses && (
                <div style={{
                    padding: 20,
                    textAlign: 'center',
                    color: theme.colors.textSubtle,
                    fontSize: 14
                }}>
                    Loading saved addresses...
                </div>
            )}

            {!loadingAddresses && !showSavedTab && detectedAddresses.length > 0 && (
                <div style={{
                    background: theme.colors.accentAlt + '10',
                    border: `1px solid ${theme.colors.accentAlt}40`,
                    borderRadius: theme.radii.md,
                    padding: 12,
                    marginBottom: 16
                }}>
                    <p style={{
                        fontSize: 14,
                        color: theme.colors.accentAlt,
                        margin: 0
                    }}>
                        Multiple addresses detected in the quote. Please select the correct ones:
                    </p>
                </div>
            )}

            {/* Display addresses based on selected tab */}
            {!loadingAddresses && (
                <>
                    {/* Site Address Selection */}
                    <div style={{ marginBottom: 20 }}>
                        <label style={{
                            fontSize: 14,
                            fontWeight: 500,
                            color: theme.colors.text,
                            display: 'block',
                            marginBottom: 8
                        }}>
                            Site/Installation Address
                        </label>
                        <div style={{ display: 'flex', flexDirection: 'column', gap: 8 }}>
                            {(showSavedTab ? savedAddresses : detectedAddresses)
                                .filter(addr => addr.type === 'site' || addr.type === 'custom')
                                .map((address, index) => (
                                    <React.Fragment key={`site-${showSavedTab ? 'saved' : 'detected'}-${index}`}>
                                        {renderAddressButton(
                                            address,
                                            selectedSiteAddress === address.fullAddress,
                                            () => onSiteAddressSelect(address.fullAddress),
                                            'accent'
                                        )}
                                    </React.Fragment>
                                ))}
                        </div>
                    </div>

                    {/* Collection Address Selection (Optional) */}
                    {onCollectionAddressSelect && (
                        <div style={{ marginBottom: 20 }}>
                            <label style={{
                                fontSize: 14,
                                fontWeight: 500,
                                color: theme.colors.text,
                                display: 'block',
                                marginBottom: 8
                            }}>
                                Collection Address (if different from site)
                            </label>
                            <div style={{ display: 'flex', flexDirection: 'column', gap: 8 }}>
                                {(showSavedTab ? savedAddresses : detectedAddresses)
                                    .filter(addr => addr.type === 'collection' || addr.type === 'client')
                                    .map((address, index) => (
                                        <React.Fragment key={`collection-${showSavedTab ? 'saved' : 'detected'}-${index}`}>
                                            {renderAddressButton(
                                                address,
                                                selectedCollectionAddress === address.fullAddress,
                                                () => onCollectionAddressSelect(address.fullAddress),
                                                'warn'
                                            )}
                                        </React.Fragment>
                                    ))}
                            </div>
                        </div>
                    )}
                </>
            )}

            {/* Custom Address Entry */}
            {!showCustomEntry ? (
                <button
                    onClick={() => setShowCustomEntry(true)}
                    style={{
                        display: 'flex',
                        alignItems: 'center',
                        gap: 8,
                        padding: '10px 16px',
                        background: theme.colors.accent,
                        color: 'white',
                        border: 'none',
                        borderRadius: theme.radii.md,
                        cursor: 'pointer',
                        fontSize: 14,
                        fontWeight: 500,
                        transition: 'all 0.2s ease'
                    }}
                    onMouseOver={(e) => {
                        e.currentTarget.style.background = theme.colors.accentAlt;
                    }}
                    onMouseOut={(e) => {
                        e.currentTarget.style.background = theme.colors.accent;
                    }}
                >
                    <PlusCircleIcon style={{ width: 18, height: 18 }} />
                    Enter Custom Address
                </button>
            ) : (
                <div style={{
                    background: theme.colors.panelAlt,
                    borderRadius: theme.radii.md,
                    padding: 16,
                    border: `1px solid ${theme.colors.border}`
                }}>
                    <h4 style={{
                        fontSize: 14,
                        fontWeight: 600,
                        color: theme.colors.text,
                        marginBottom: 12
                    }}>
                        Enter Custom Address
                    </h4>

                    <div style={{ marginBottom: 12 }}>
                        <label style={{
                            fontSize: 13,
                            color: theme.colors.textSubtle,
                            display: 'block',
                            marginBottom: 4
                        }}>
                            Address Type
                        </label>
                        <select
                            value={customAddressType}
                            onChange={(e) => setCustomAddressType(e.target.value as 'site' | 'collection')}
                            style={{
                                width: '100%',
                                padding: '8px 12px',
                                background: theme.colors.panel,
                                border: `1px solid ${theme.colors.border}`,
                                borderRadius: theme.radii.sm,
                                color: theme.colors.text,
                                fontSize: 14
                            }}
                        >
                            <option value="site">Site/Installation Address</option>
                            <option value="collection">Collection Address</option>
                        </select>
                    </div>

                    <div style={{ marginBottom: 12 }}>
                        <label style={{
                            fontSize: 13,
                            color: theme.colors.textSubtle,
                            display: 'block',
                            marginBottom: 4
                        }}>
                            Full Address (paste or type)
                        </label>
                        <textarea
                            value={customAddressText}
                            onChange={(e) => {
                                setCustomAddressText(e.target.value);
                                setValidationError(null);
                            }}
                            placeholder={exampleFormat}
                            style={{
                                width: '100%',
                                minHeight: 120,
                                padding: '8px 12px',
                                background: theme.colors.panel,
                                border: `1px solid ${validationError ? theme.colors.danger : theme.colors.border}`,
                                borderRadius: theme.radii.sm,
                                color: theme.colors.text,
                                fontSize: 13,
                                fontFamily: 'monospace',
                                resize: 'vertical'
                            }}
                        />
                        {validationError && (
                            <div style={{
                                fontSize: 12,
                                color: theme.colors.danger,
                                marginTop: 4
                            }}>
                                ⚠️ {validationError}
                            </div>
                        )}
                    </div>

                    <div style={{
                        background: theme.colors.accentAlt + '10',
                        border: `1px solid ${theme.colors.accentAlt}40`,
                        borderRadius: theme.radii.sm,
                        padding: 8,
                        marginBottom: 12
                    }}>
                        <p style={{
                            fontSize: 12,
                            color: theme.colors.accentAlt,
                            margin: 0
                        }}>
                            💡 Address must include a valid UK postcode on the last line
                            {currentClient && ' • This address will be saved to the client record'}
                        </p>
                    </div>

                    <div style={{ display: 'flex', gap: 8 }}>
                        <button
                            onClick={handleCustomAddressSubmit}
                            style={{
                                flex: 1,
                                padding: '8px 16px',
                                background: theme.colors.success,
                                color: 'white',
                                border: 'none',
                                borderRadius: theme.radii.sm,
                                cursor: 'pointer',
                                fontSize: 14,
                                fontWeight: 500
                            }}
                        >
                            Add Address
                        </button>
                        <button
                            onClick={() => {
                                setShowCustomEntry(false);
                                setCustomAddressText('');
                                setValidationError(null);
                            }}
                            style={{
                                padding: '8px 16px',
                                background: theme.colors.muted,
                                color: theme.colors.text,
                                border: `1px solid ${theme.colors.border}`,
                                borderRadius: theme.radii.sm,
                                cursor: 'pointer',
                                fontSize: 14,
                                fontWeight: 500
                            }}
                        >
                            Cancel
                        </button>
                    </div>
                </div>
            )}

            {/* Show logistics calculation if we have both addresses */}
            {selectedSiteAddress && selectedCollectionAddress && (
                <div style={{
                    background: theme.colors.success + '10',
                    border: `1px solid ${theme.colors.success}40`,
                    borderRadius: theme.radii.md,
                    padding: 12,
                    marginTop: 16
                }}>
                    <p style={{
                        fontSize: 13,
                        color: theme.colors.success,
                        margin: 0,
                        fontWeight: 500
                    }}>
                        ✅ Route: Base → Collection → Site → Base
                    </p>
                    <p style={{
                        fontSize: 12,
                        color: theme.colors.text,
                        margin: '4px 0 0 0'
                    }}>
                        Distance calculation will be included in the quote
                    </p>
                </div>
            )}
        </div>
    );
};

// Helper function to extract multiple addresses from quote text
export const extractAddressesFromQuote = (text: string, clientName?: string): Address[] => {
    const addresses: Address[] = [];
    const postcodeRegex = /\b([A-Z]{1,2}\d{1,2}[A-Z]?\s?\d[A-Z]{2})\b/gi;

    // Split text into sections that might contain addresses
    const lines = text.split('\n');
    let currentAddress: string[] = [];
    let currentType: Address['type'] = 'custom';
    let currentLabel = '';

    lines.forEach((line, index) => {
        const lowerLine = line.toLowerCase();

        // Check for address markers
        if (lowerLine.includes('site:') || lowerLine.includes('installation at:') || lowerLine.includes('install at:')) {
            currentType = 'site';
            currentLabel = 'Installation Site';
        } else if (lowerLine.includes('collection:') || lowerLine.includes('collect from:') || lowerLine.includes('warehouse:')) {
            currentType = 'collection';
            currentLabel = 'Collection Point';
        } else if (lowerLine.includes('client:') || lowerLine.includes('customer:') || lowerLine.includes('invoice to:')) {
            currentType = 'client';
            currentLabel = clientName || 'Client Address';
        }

        // Check if line contains a postcode
        const postcodeMatch = line.match(postcodeRegex);
        if (postcodeMatch) {
            // We found a postcode, compile the address
            currentAddress.push(line);

            // Look back to get previous lines that might be part of the address
            for (let i = index - 1; i >= 0 && i > index - 5; i--) {
                const prevLine = lines[i].trim();
                if (prevLine && !prevLine.toLowerCase().includes('product') && !prevLine.toLowerCase().includes('quantity')) {
                    currentAddress.unshift(prevLine);
                } else {
                    break;
                }
            }

            // Create the address object
            const fullAddress = currentAddress.join('\n');
            addresses.push({
                type: currentType,
                label: currentLabel || `Address ${addresses.length + 1}`,
                fullAddress,
                postcode: postcodeMatch[0].toUpperCase(),
                isValid: true
            });

            // Reset for next address
            currentAddress = [];
            currentType = 'custom';
            currentLabel = '';
        }
    });

    return addresses;
};<|MERGE_RESOLUTION|>--- conflicted
+++ resolved
@@ -128,15 +128,10 @@
                 const convertedRecent = recent.map(addr => dbAddressToAddress(addr));
                 setRecentAddresses(convertedRecent);
 
-<<<<<<< HEAD
-            } catch (error: unknown) {
-                console.error('Error loading client data:', error);
-=======
             } catch (error) {
                 if (process.env.NODE_ENV === 'development') {
                     console.error('[SmartQuote] Error loading client data:', error);
                 }
->>>>>>> 44d86734
             } finally {
                 setLoadingAddresses(false);
             }
@@ -174,7 +169,7 @@
                     const converted = dbAddressToAddress(newAddress, currentClient);
                     setSavedAddresses([...savedAddresses, converted]);
                 }
-            } catch (error: unknown) {
+            } catch (error) {
                 console.error('Error saving address:', error);
             }
         }
