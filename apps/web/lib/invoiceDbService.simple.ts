// Simplified Invoice Database Service - NO ORGANIZATION REQUIRED
// Use this version if organization_id column issues persist

<<<<<<< HEAD
import type { ExtractedInvoiceData } from './invoiceAiService';
import type { Invoice, Supplier } from './invoiceDbService';
=======
import type { Invoice } from './invoiceDbService';
>>>>>>> 851cb8ac
import { supabase } from './supabaseClient';

/**
 * Fetch all invoices (simplified - no organization filtering)
 */
export async function fetchInvoices(filters?: {
  status?: string;
  category?: string;
  dateFrom?: string;
  dateTo?: string;
  supplierId?: string;
}): Promise<Invoice[]> {
  try {
    // Just fetch invoices directly without organization check
    let query = supabase
      .from('invoices')
      .select('*')
      .order('invoice_date', { ascending: false });

    if (filters?.status) {
      query = query.eq('status', filters.status);
    }

    if (filters?.category) {
      query = query.eq('category', filters.category);
    }

    if (filters?.dateFrom) {
      query = query.gte('invoice_date', filters.dateFrom);
    }

    if (filters?.dateTo) {
      query = query.lte('invoice_date', filters.dateTo);
    }

    if (filters?.supplierId) {
      query = query.eq('supplier_id', filters.supplierId);
    }

    const { data, error } = await query;

    if (error) {
      console.error('Error fetching invoices:', error);
      throw error;
    }

    return data || [];
  } catch (error: unknown) {
    console.error('fetchInvoices error:', error);
    throw error;
  }
}

/**
 * Test database connection
 */
export async function testConnection(): Promise<{
  success: boolean;
  details: string;
}> {
  try {
    // Test auth
    const { data: authData, error: authError } = await supabase.auth.getUser();
    if (authError || !authData.user) {
      return { success: false, details: 'Auth failed: ' + (authError?.message || 'No user') };
    }

    // Test users table read (without organization_id)
    const { data: userData, error: userError } = await supabase
      .from('users')
      .select('id, role')
      .eq('id', authData.user.id)
      .single();

    if (userError) {
      return { success: false, details: 'Users table error: ' + userError.message };
    }

    // Test invoices table
    const { error: invoicesError } = await supabase
      .from('invoices')
      .select('id')
      .limit(1);

    if (invoicesError) {
      return { success: false, details: 'Invoices table error: ' + invoicesError.message };
    }

    return {
      success: true,
      details: `Connected as user ${userData?.id} with role ${userData?.role}`
    };
  } catch (error: unknown) {
    return {
      success: false,
      details: error instanceof Error ? error.message : 'Unknown error'
    };
  }
}<|MERGE_RESOLUTION|>--- conflicted
+++ resolved
@@ -1,12 +1,7 @@
 // Simplified Invoice Database Service - NO ORGANIZATION REQUIRED
 // Use this version if organization_id column issues persist
 
-<<<<<<< HEAD
-import type { ExtractedInvoiceData } from './invoiceAiService';
-import type { Invoice, Supplier } from './invoiceDbService';
-=======
 import type { Invoice } from './invoiceDbService';
->>>>>>> 851cb8ac
 import { supabase } from './supabaseClient';
 
 /**
