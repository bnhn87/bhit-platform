// Invoice Database Service
// Handles all database operations for SmartInvoice feature

import type { ExtractedInvoiceData } from './invoiceAiService';
import { supabase } from './supabaseClient';
<<<<<<< HEAD
import { supabaseAdmin } from './supabaseAdmin';
=======
>>>>>>> 851cb8ac

export interface Invoice {
  id: string;
  created_at: string;
  updated_at: string;
  organization_id?: string;
  job_id?: string;
  supplier_id?: string;
  invoice_number: string;
  invoice_date: string;
  due_date?: string;
  supplier_name: string;
  description?: string;
  category: 'Vehicle' | 'Labour' | 'Materials' | 'Other';
  vehicle_reg?: string;
  job_reference?: string;
  net_amount: number;
  vat_amount: number;
  gross_amount: number;
  payment_terms?: string;
  status: 'pending' | 'approved' | 'paid' | 'rejected';
  approval_status?: 'pending' | 'approved' | 'rejected';
  approved_by?: string;
  approved_at?: string;
  paid_date?: string;
  file_path?: string;
  extracted_text?: string;
  confidence_score?: number;
  created_by: string;
  notes?: string;
}

export interface Supplier {
  id: string;
  name: string;
  contact_name?: string;
  email?: string;
  phone?: string;
  address?: string;
  payment_terms?: string;
  vat_number?: string;
  account_number?: string;
  sort_code?: string;
  notes?: string;
  created_at: string;
  updated_at: string;
}

export interface InvoiceCorrection {
  id: string;
  invoice_id: string;
  field_name: string;
  original_value: string;
  corrected_value: string;
  corrected_by: string;
  corrected_at: string;
  supplier_id?: string;
}

/**
 * Fetch all invoices for the current organization
 */
export async function fetchInvoices(filters?: {
  status?: string;
  category?: string;
  dateFrom?: string;
  dateTo?: string;
  supplierId?: string;
}): Promise<Invoice[]> {
  try {
    // Verify user is authenticated
    const { data: authData } = await supabase.auth.getUser();
    if (!authData.user) {
      throw new Error('User not authenticated');
    }

    // Use API route instead of direct Supabase call (bypasses PostgREST cache issue)
    const response = await fetch('/api/invoices/list');

    if (!response.ok) {
      const errorData = await response.json();
      throw new Error(errorData.error || 'Failed to fetch invoices');
    }

    let data: Invoice[] = await response.json();

    // Apply client-side filters
    if (filters?.status) {
      data = data.filter(inv => inv.status === filters.status);
    }

    if (filters?.category) {
      data = data.filter(inv => inv.category === filters.category);
    }

    if (filters?.dateFrom) {
      data = data.filter(inv => inv.invoice_date >= filters.dateFrom!);
    }

    if (filters?.dateTo) {
      data = data.filter(inv => inv.invoice_date <= filters.dateTo!);
    }

    if (filters?.supplierId) {
      data = data.filter(inv => inv.supplier_id === filters.supplierId);
    }

    return data || [];
  } catch (error: unknown) {
    console.error('fetchInvoices error:', error);
    throw error;
  }
}

/**
 * Check for duplicate invoices
 */
export async function checkDuplicateInvoice(
  invoiceNumber: string,
  supplier: string,
  grossAmount?: number
): Promise<Invoice | null> {
  try {
    const invoices = await fetchInvoices();

    // Look for exact invoice number + supplier match
    const exactMatch = invoices.find(
      inv => inv.invoice_number?.toLowerCase() === invoiceNumber?.toLowerCase() &&
             inv.supplier_name?.toLowerCase() === supplier?.toLowerCase()
    );

    if (exactMatch) {
      return exactMatch;
    }

    // Look for similar amount + supplier + date (fuzzy match)
    if (grossAmount) {
      const similarMatch = invoices.find(
        inv => inv.supplier_name?.toLowerCase() === supplier?.toLowerCase() &&
               inv.gross_amount &&
               Math.abs(inv.gross_amount - grossAmount) < 0.01  // Within 1 penny
      );

      if (similarMatch) {
        return similarMatch;
      }
    }

    return null;
  } catch (error) {
    console.error('Error checking duplicate:', error);
    return null;
  }
}

/**
 * Create a new invoice from AI-extracted data
 */
export async function createInvoiceFromExtraction(
  extractedData: ExtractedInvoiceData,
  filePath?: string,
  skipDuplicateCheck: boolean = false
): Promise<Invoice> {
  try {
    const { data: user } = await supabase.auth.getUser();
    if (!user.user) {
      throw new Error('User not authenticated');
    }

    // Check for duplicates (unless explicitly skipped)
    if (!skipDuplicateCheck && extractedData.invoiceNumber && extractedData.supplier) {
      const duplicate = await checkDuplicateInvoice(
        extractedData.invoiceNumber,
        extractedData.supplier,
        extractedData.grossAmount || undefined
      );

      if (duplicate) {
        throw new Error(`DUPLICATE: Similar invoice found (${duplicate.invoice_number}) from ${duplicate.supplier_name}`);
      }
    }

    // Check if supplier exists, create if not
    let supplierId: string | undefined;
    if (extractedData.supplier) {
      const { data: existingSupplier } = await supabaseAdmin
        .from('suppliers')
        .select('id')
        .eq('name', extractedData.supplier)
        .maybeSingle();

      if (existingSupplier) {
        supplierId = existingSupplier.id;
      } else {
        // Create new supplier
        const { data: newSupplier, error: supplierError } = await supabaseAdmin
          .from('suppliers')
          .insert({
            name: extractedData.supplier,
            payment_terms: extractedData.paymentTerms,
          })
          .select()
          .single();

        if (supplierError) {
          console.error('Error creating supplier:', supplierError);
        } else {
          supplierId = newSupplier.id;
        }
      }
    }

    // Create invoice
    const invoiceData = {
      supplier_id: supplierId,
      invoice_number: extractedData.invoiceNumber || 'PENDING',
      invoice_date: extractedData.date || new Date().toISOString().split('T')[0],
      due_date: extractedData.dueDate,
      supplier_name: extractedData.supplier || 'Unknown',
      description: extractedData.description || '',
      category: extractedData.category || 'Other',
      vehicle_reg: extractedData.vehicleReg,
      job_reference: extractedData.jobReference,
      net_amount: extractedData.netAmount || 0,
      vat_amount: extractedData.vatAmount || 0,
      gross_amount: extractedData.grossAmount || 0,
      payment_terms: extractedData.paymentTerms,
      status: 'pending' as const,
      file_path: filePath,
      extracted_text: extractedData.extractedText,
      confidence_score: extractedData.confidence,
      created_by: user.user.id,
    };

    const { data, error } = await supabaseAdmin
      .from('invoices')
      .insert(invoiceData)
      .select()
      .single();

    if (error) {
      console.error('Error creating invoice:', error);
      throw error;
    }

    return data;
  } catch (error: unknown) {
    console.error('createInvoiceFromExtraction error:', error);
    throw error;
  }
}

/**
 * Update an invoice
 */
export async function updateInvoice(
  invoiceId: string,
  updates: Partial<Invoice>
): Promise<Invoice> {
  try {
    const { data, error } = await supabaseAdmin
      .from('invoices')
      .update({
        ...updates,
        updated_at: new Date().toISOString(),
      })
      .eq('id', invoiceId)
      .select()
      .single();

    if (error) {
      console.error('Error updating invoice:', error);
      throw error;
    }

    return data;
  } catch (error: unknown) {
    console.error('updateInvoice error:', error);
    throw error;
  }
}

/**
 * Delete an invoice
 */
export async function deleteInvoice(invoiceId: string): Promise<void> {
  try {
    const { error } = await supabaseAdmin
      .from('invoices')
      .delete()
      .eq('id', invoiceId);

    if (error) {
      console.error('Error deleting invoice:', error);
      throw error;
    }
  } catch (error: unknown) {
    console.error('deleteInvoice error:', error);
    throw error;
  }
}

/**
 * Approve an invoice
 */
export async function approveInvoice(invoiceId: string): Promise<Invoice> {
  try {
    const { data: user } = await supabase.auth.getUser();
    if (!user.user) {
      throw new Error('User not authenticated');
    }

    const { data, error } = await supabaseAdmin
      .from('invoices')
      .update({
        approval_status: 'approved',
        approved_by: user.user.id,
        approved_at: new Date().toISOString(),
      })
      .eq('id', invoiceId)
      .select()
      .single();

    if (error) {
      console.error('Error approving invoice:', error);
      throw error;
    }

    return data;
  } catch (error: unknown) {
    console.error('approveInvoice error:', error);
    throw error;
  }
}

/**
 * Mark invoice as paid
 */
export async function markInvoicePaid(
  invoiceId: string,
  paidDate?: string
): Promise<Invoice> {
  try {
    const { data, error } = await supabaseAdmin
      .from('invoices')
      .update({
        status: 'paid',
        paid_date: paidDate || new Date().toISOString().split('T')[0],
      })
      .eq('id', invoiceId)
      .select()
      .single();

    if (error) {
      console.error('Error marking invoice as paid:', error);
      throw error;
    }

    return data;
  } catch (error: unknown) {
    console.error('markInvoicePaid error:', error);
    throw error;
  }
}

/**
 * Record a correction to learn from
 */
export async function recordCorrection(
  invoiceId: string,
  fieldName: string,
  originalValue: any,
  correctedValue: any,
  supplierId?: string
): Promise<void> {
  try {
    const { data: user } = await supabase.auth.getUser();
    if (!user.user) {
      throw new Error('User not authenticated');
    }

    const { error } = await supabaseAdmin
      .from('invoice_corrections')
      .insert({
        invoice_id: invoiceId,
        field_name: fieldName,
        original_value: String(originalValue),
        corrected_value: String(correctedValue),
        corrected_by: user.user.id,
        supplier_id: supplierId,
      });

    if (error) {
      console.error('Error recording correction:', error);
      throw error;
    }
  } catch (error: unknown) {
    console.error('recordCorrection error:', error);
    throw error;
  }
}

/**
 * Get correction history for an invoice
 */
export async function getCorrectionHistory(
  invoiceId: string
): Promise<InvoiceCorrection[]> {
  try {
    const { data, error } = await supabaseAdmin
      .from('invoice_corrections')
      .select('*')
      .eq('invoice_id', invoiceId)
      .order('corrected_at', { ascending: false });

    if (error) {
      console.error('Error fetching correction history:', error);
      throw error;
    }

    return data || [];
  } catch (error) {
    console.error('getCorrectionHistory error:', error);
    throw error;
  }
}

/**
 * Get all corrections grouped by field (for analytics)
 */
export async function getCorrectionsByField(): Promise<Record<string, number>> {
  try {
    const { data, error } = await supabaseAdmin
      .from('invoice_corrections')
      .select('field_name');

    if (error) {
      console.error('Error fetching corrections by field:', error);
      throw error;
    }

    // Count corrections per field
    const counts: Record<string, number> = {};
    data?.forEach((correction) => {
      const field = correction.field_name;
      counts[field] = (counts[field] || 0) + 1;
    });

    return counts;
  } catch (error) {
    console.error('getCorrectionsByField error:', error);
    throw error;
  }
}

/**
 * Get corrections for a specific supplier (for learning patterns)
 */
export async function getCorrectionsBySupplier(
  supplierId: string
): Promise<InvoiceCorrection[]> {
  try {
    const { data, error } = await supabaseAdmin
      .from('invoice_corrections')
      .select('*')
      .eq('supplier_id', supplierId)
      .order('corrected_at', { ascending: false });

    if (error) {
      console.error('Error fetching corrections by supplier:', error);
      throw error;
    }

    return data || [];
  } catch (error) {
    console.error('getCorrectionsBySupplier error:', error);
    throw error;
  }
}

/**
 * Fetch suppliers
 */
export async function fetchSuppliers(): Promise<Supplier[]> {
  try {
    const { data, error } = await supabaseAdmin
      .from('suppliers')
      .select('*')
      .order('name');

    if (error) {
      console.error('Error fetching suppliers:', error);
      throw error;
    }

    return data || [];
  } catch (error: unknown) {
    console.error('fetchSuppliers error:', error);
    throw error;
  }
}

/**
 * Create or update a supplier
 */
export async function upsertSupplier(supplier: Partial<Supplier>): Promise<Supplier> {
  try {
    const { data, error } = await supabaseAdmin
      .from('suppliers')
      .upsert({
        ...supplier,
        updated_at: new Date().toISOString(),
      })
      .select()
      .single();

    if (error) {
      console.error('Error upserting supplier:', error);
      throw error;
    }

    return data;
  } catch (error: unknown) {
    console.error('upsertSupplier error:', error);
    throw error;
  }
}

/**
 * Get invoice statistics
 */
export async function getInvoiceStats(): Promise<{
  totalPending: number;
  totalApproved: number;
  totalPaid: number;
  totalAmount: number;
  pendingAmount: number;
  paidAmount: number;
}> {
  try {
    const { data, error } = await supabaseAdmin
      .from('invoices')
      .select('status, gross_amount');

    if (error) {
      console.error('Error fetching invoice stats:', error);
      throw error;
    }

    const stats = {
      totalPending: 0,
      totalApproved: 0,
      totalPaid: 0,
      totalAmount: 0,
      pendingAmount: 0,
      paidAmount: 0,
    };

    data?.forEach((invoice) => {
      stats.totalAmount += invoice.gross_amount || 0;

      switch (invoice.status) {
        case 'pending':
          stats.totalPending++;
          stats.pendingAmount += invoice.gross_amount || 0;
          break;
        case 'approved':
          stats.totalApproved++;
          stats.pendingAmount += invoice.gross_amount || 0;
          break;
        case 'paid':
          stats.totalPaid++;
          stats.paidAmount += invoice.gross_amount || 0;
          break;
      }
    });

    return stats;
  } catch (error: unknown) {
    console.error('getInvoiceStats error:', error);
    throw error;
  }
}

/**
 * Upload invoice file to Supabase Storage
 */
export async function uploadInvoiceFile(
  file: File,
  invoiceNumber: string
): Promise<string> {
  try {
    const { data: user } = await supabase.auth.getUser();
    if (!user.user) {
      throw new Error('User not authenticated');
    }

    const timestamp = Date.now();
    const fileName = `${invoiceNumber}_${timestamp}_${file.name}`;
    const filePath = `invoices/${fileName}`;

    const { data, error } = await supabaseAdmin.storage
      .from('documents')
      .upload(filePath, file);

    if (error) {
      console.error('Error uploading file:', error);
      throw error;
    }

    return data.path;
  } catch (error: unknown) {
    console.error('uploadInvoiceFile error:', error);
    throw error;
  }
}

/**
 * Get signed URL for invoice file
 */
export async function getInvoiceFileUrl(filePath: string): Promise<string> {
  try {
    const { data, error } = await supabaseAdmin.storage
      .from('documents')
      .createSignedUrl(filePath, 3600); // 1 hour expiry

    if (error) {
      console.error('Error getting signed URL:', error);
      throw error;
    }

    return data.signedUrl;
  } catch (error: unknown) {
    console.error('getInvoiceFileUrl error:', error);
    throw error;
  }
}

/**
 * Subscribe to invoice changes in real-time
 */
export function subscribeToInvoices(
  callback: (payload: any) => void
): () => void {
  const subscription = supabase
    .channel('invoices-channel')
    .on(
      'postgres_changes',
      {
        event: '*',
        schema: 'public',
        table: 'invoices',
      },
      callback
    )
    .subscribe();

  return () => {
    subscription.unsubscribe();
  };
}<|MERGE_RESOLUTION|>--- conflicted
+++ resolved
@@ -3,10 +3,6 @@
 
 import type { ExtractedInvoiceData } from './invoiceAiService';
 import { supabase } from './supabaseClient';
-<<<<<<< HEAD
-import { supabaseAdmin } from './supabaseAdmin';
-=======
->>>>>>> 851cb8ac
 
 export interface Invoice {
   id: string;
@@ -122,53 +118,11 @@
 }
 
 /**
- * Check for duplicate invoices
- */
-export async function checkDuplicateInvoice(
-  invoiceNumber: string,
-  supplier: string,
-  grossAmount?: number
-): Promise<Invoice | null> {
-  try {
-    const invoices = await fetchInvoices();
-
-    // Look for exact invoice number + supplier match
-    const exactMatch = invoices.find(
-      inv => inv.invoice_number?.toLowerCase() === invoiceNumber?.toLowerCase() &&
-             inv.supplier_name?.toLowerCase() === supplier?.toLowerCase()
-    );
-
-    if (exactMatch) {
-      return exactMatch;
-    }
-
-    // Look for similar amount + supplier + date (fuzzy match)
-    if (grossAmount) {
-      const similarMatch = invoices.find(
-        inv => inv.supplier_name?.toLowerCase() === supplier?.toLowerCase() &&
-               inv.gross_amount &&
-               Math.abs(inv.gross_amount - grossAmount) < 0.01  // Within 1 penny
-      );
-
-      if (similarMatch) {
-        return similarMatch;
-      }
-    }
-
-    return null;
-  } catch (error) {
-    console.error('Error checking duplicate:', error);
-    return null;
-  }
-}
-
-/**
  * Create a new invoice from AI-extracted data
  */
 export async function createInvoiceFromExtraction(
   extractedData: ExtractedInvoiceData,
-  filePath?: string,
-  skipDuplicateCheck: boolean = false
+  filePath?: string
 ): Promise<Invoice> {
   try {
     const { data: user } = await supabase.auth.getUser();
@@ -176,23 +130,10 @@
       throw new Error('User not authenticated');
     }
 
-    // Check for duplicates (unless explicitly skipped)
-    if (!skipDuplicateCheck && extractedData.invoiceNumber && extractedData.supplier) {
-      const duplicate = await checkDuplicateInvoice(
-        extractedData.invoiceNumber,
-        extractedData.supplier,
-        extractedData.grossAmount || undefined
-      );
-
-      if (duplicate) {
-        throw new Error(`DUPLICATE: Similar invoice found (${duplicate.invoice_number}) from ${duplicate.supplier_name}`);
-      }
-    }
-
     // Check if supplier exists, create if not
     let supplierId: string | undefined;
     if (extractedData.supplier) {
-      const { data: existingSupplier } = await supabaseAdmin
+      const { data: existingSupplier } = await supabase
         .from('suppliers')
         .select('id')
         .eq('name', extractedData.supplier)
@@ -202,7 +143,7 @@
         supplierId = existingSupplier.id;
       } else {
         // Create new supplier
-        const { data: newSupplier, error: supplierError } = await supabaseAdmin
+        const { data: newSupplier, error: supplierError } = await supabase
           .from('suppliers')
           .insert({
             name: extractedData.supplier,
@@ -241,7 +182,7 @@
       created_by: user.user.id,
     };
 
-    const { data, error } = await supabaseAdmin
+    const { data, error } = await supabase
       .from('invoices')
       .insert(invoiceData)
       .select()
@@ -267,7 +208,7 @@
   updates: Partial<Invoice>
 ): Promise<Invoice> {
   try {
-    const { data, error } = await supabaseAdmin
+    const { data, error } = await supabase
       .from('invoices')
       .update({
         ...updates,
@@ -294,7 +235,7 @@
  */
 export async function deleteInvoice(invoiceId: string): Promise<void> {
   try {
-    const { error } = await supabaseAdmin
+    const { error } = await supabase
       .from('invoices')
       .delete()
       .eq('id', invoiceId);
@@ -319,7 +260,7 @@
       throw new Error('User not authenticated');
     }
 
-    const { data, error } = await supabaseAdmin
+    const { data, error } = await supabase
       .from('invoices')
       .update({
         approval_status: 'approved',
@@ -350,7 +291,7 @@
   paidDate?: string
 ): Promise<Invoice> {
   try {
-    const { data, error } = await supabaseAdmin
+    const { data, error } = await supabase
       .from('invoices')
       .update({
         status: 'paid',
@@ -388,7 +329,7 @@
       throw new Error('User not authenticated');
     }
 
-    const { error } = await supabaseAdmin
+    const { error } = await supabase
       .from('invoice_corrections')
       .insert({
         invoice_id: invoiceId,
@@ -410,89 +351,11 @@
 }
 
 /**
- * Get correction history for an invoice
- */
-export async function getCorrectionHistory(
-  invoiceId: string
-): Promise<InvoiceCorrection[]> {
-  try {
-    const { data, error } = await supabaseAdmin
-      .from('invoice_corrections')
-      .select('*')
-      .eq('invoice_id', invoiceId)
-      .order('corrected_at', { ascending: false });
-
-    if (error) {
-      console.error('Error fetching correction history:', error);
-      throw error;
-    }
-
-    return data || [];
-  } catch (error) {
-    console.error('getCorrectionHistory error:', error);
-    throw error;
-  }
-}
-
-/**
- * Get all corrections grouped by field (for analytics)
- */
-export async function getCorrectionsByField(): Promise<Record<string, number>> {
-  try {
-    const { data, error } = await supabaseAdmin
-      .from('invoice_corrections')
-      .select('field_name');
-
-    if (error) {
-      console.error('Error fetching corrections by field:', error);
-      throw error;
-    }
-
-    // Count corrections per field
-    const counts: Record<string, number> = {};
-    data?.forEach((correction) => {
-      const field = correction.field_name;
-      counts[field] = (counts[field] || 0) + 1;
-    });
-
-    return counts;
-  } catch (error) {
-    console.error('getCorrectionsByField error:', error);
-    throw error;
-  }
-}
-
-/**
- * Get corrections for a specific supplier (for learning patterns)
- */
-export async function getCorrectionsBySupplier(
-  supplierId: string
-): Promise<InvoiceCorrection[]> {
-  try {
-    const { data, error } = await supabaseAdmin
-      .from('invoice_corrections')
-      .select('*')
-      .eq('supplier_id', supplierId)
-      .order('corrected_at', { ascending: false });
-
-    if (error) {
-      console.error('Error fetching corrections by supplier:', error);
-      throw error;
-    }
-
-    return data || [];
-  } catch (error) {
-    console.error('getCorrectionsBySupplier error:', error);
-    throw error;
-  }
-}
-
-/**
  * Fetch suppliers
  */
 export async function fetchSuppliers(): Promise<Supplier[]> {
   try {
-    const { data, error } = await supabaseAdmin
+    const { data, error } = await supabase
       .from('suppliers')
       .select('*')
       .order('name');
@@ -514,7 +377,7 @@
  */
 export async function upsertSupplier(supplier: Partial<Supplier>): Promise<Supplier> {
   try {
-    const { data, error } = await supabaseAdmin
+    const { data, error } = await supabase
       .from('suppliers')
       .upsert({
         ...supplier,
@@ -547,7 +410,7 @@
   paidAmount: number;
 }> {
   try {
-    const { data, error } = await supabaseAdmin
+    const { data, error } = await supabase
       .from('invoices')
       .select('status, gross_amount');
 
@@ -608,7 +471,7 @@
     const fileName = `${invoiceNumber}_${timestamp}_${file.name}`;
     const filePath = `invoices/${fileName}`;
 
-    const { data, error } = await supabaseAdmin.storage
+    const { data, error } = await supabase.storage
       .from('documents')
       .upload(filePath, file);
 
@@ -629,7 +492,7 @@
  */
 export async function getInvoiceFileUrl(filePath: string): Promise<string> {
   try {
-    const { data, error } = await supabaseAdmin.storage
+    const { data, error } = await supabase.storage
       .from('documents')
       .createSignedUrl(filePath, 3600); // 1 hour expiry
 
